<?php
/**
 * Pimcore
 *
 * This source file is available under two different licenses:
 * - GNU General Public License version 3 (GPLv3)
 * - Pimcore Enterprise License (PEL)
 * Full copyright and license information is available in
 * LICENSE.md which is distributed with this source code.
 *
 * @category   Pimcore
 * @package    Document
 * @copyright  Copyright (c) 2009-2016 pimcore GmbH (http://www.pimcore.org)
 * @license    http://www.pimcore.org/license     GPLv3 and PEL
 */

namespace Pimcore\Model\Document\Tag;

use Pimcore\ExtensionManager;
use Pimcore\Model;

/**
 * @method \Pimcore\Model\Document\Tag\Dao getDao()
 */
class Area extends Model\Document\Tag
{
    /**
     * @see Model\Document\Tag\TagInterface::getType
     * @return string
     */
    public function getType()
    {
        return "area";
    }

    /**
     * @see Model\Document\Tag\TagInterface::getData
     * @return mixed
     */
    public function getData()
    {
        return null;
    }

    /**
     * @see Model\Document\Tag\TagInterface::admin
     */
    public function admin()
    {
        // get configuration data for admin
        if (method_exists($this, "getDataEditmode")) {
            $data = $this->getDataEditmode();
        } else {
            $data = $this->getData();
        }

        $options = [
            "options" => $this->getOptions(),
            "data" => $data,
            "name" => $this->getName(),
            "id" => "pimcore_editable_" . $this->getName(),
            "type" => $this->getType(),
            "inherited" => $this->getInherited()
        ];
        $options = @\Zend_Json::encode($options, false, ['enableJsonExprFinder' => true]);

        if ($this->editmode) {
            $class = "pimcore_editable pimcore_tag_" . $this->getType();
            if (array_key_exists("class", $this->getOptions())) {
                $class .= (" " . $this->getOptions()["class"]);
            }

            echo '
                <script type="text/javascript">
                    editableConfigurations.push(' . $options . ');
                </script>
                <div id="pimcore_editable_' . $this->getName() . '" class="' . $class . '">
            ';
        }


        $this->frontend();

        if ($this->editmode) {
            echo '</div>';
        }
    }

    /**
     * @see Model\Document\Tag\TagInterface::frontend
     */
    public function frontend()
    {
        $count = 0;
        $options = $this->getOptions();

        // don't show disabled bricks
        if (!ExtensionManager::isEnabled("brick", $options["type"]) && $options['dontCheckEnabled'] != true) {
            return;
        }

        $this->setupStaticEnvironment();
        $suffixes = [];
        if (\Zend_Registry::isRegistered('pimcore_tag_block_current')) {
            $suffixes = \Zend_Registry::get("pimcore_tag_block_current");
        }
        $suffixes[] = $this->getName();
        \Zend_Registry::set("pimcore_tag_block_current", $suffixes);

        $this->current = $count;

        // create info object and assign it to the view
        $info = null;
        try {
            $info = new Area\Info();
            $info->setId($options['type']);
            $info->setTag($this);
            $info->setIndex($count);
        } catch (\Exception $e) {
            $info = null;
        }

        $suffixes = \Zend_Registry::get("pimcore_tag_block_numeration");
        $suffixes[] = 1;
        \Zend_Registry::set("pimcore_tag_block_numeration", $suffixes);

        $params = [];
        if (is_array($options["params"]) && array_key_exists($options["type"], $options["params"])) {
            if (is_array($options["params"][$options["type"]])) {
                $params = $options["params"][$options["type"]];
            }
        }

        // TODO inject area handler via DI when tags are built through container
        $tagHandler = \Pimcore::getContainer()->get('pimcore.document.tag.handler');
        $tagHandler->renderAreaFrontend($info, $params);

        $suffixes = [];
        if (\Zend_Registry::isRegistered('pimcore_tag_block_numeration')) {
            $suffixes = \Zend_Registry::get("pimcore_tag_block_numeration");
            array_pop($suffixes);
        }
        \Zend_Registry::set("pimcore_tag_block_numeration", $suffixes);

        $suffixes = [];
        if (\Zend_Registry::isRegistered('pimcore_tag_block_current')) {
            $suffixes = \Zend_Registry::get("pimcore_tag_block_current");
            array_pop($suffixes);
        }
        \Zend_Registry::set("pimcore_tag_block_current", $suffixes);
    }

    /**
     * @see Model\Document\Tag\TagInterface::setDataFromResource
     * @param mixed $data
     * @return $this
     */
    public function setDataFromResource($data)
    {
        return $this;
    }

    /**
     * @see Model\Document\Tag\TagInterface::setDataFromEditmode
     * @param mixed $data
     * @return $this
     */
    public function setDataFromEditmode($data)
    {
        return $this;
    }

    /**
     * Setup some settings that are needed for blocks
     */
    public function setupStaticEnvironment()
    {

        // setup static environment for blocks
        if (\Zend_Registry::isRegistered("pimcore_tag_block_current")) {
            $current = \Zend_Registry::get("pimcore_tag_block_current");
            if (!is_array($current)) {
                $current = [];
            }
        } else {
            $current = [];
        }

        if (\Zend_Registry::isRegistered("pimcore_tag_block_numeration")) {
            $numeration = \Zend_Registry::get("pimcore_tag_block_numeration");
            if (!is_array($numeration)) {
                $numeration = [];
            }
        } else {
            $numeration = [];
        }

        \Zend_Registry::set("pimcore_tag_block_numeration", $numeration);
        \Zend_Registry::set("pimcore_tag_block_current", $current);
    }

    /**
     * @return bool
     */
    public function isEmpty()
    {
        return false;
    }

    /**
     * @deprecated Only used in legacy mode
     *
     * @return array
     */
    public function getAreaDirs()
    {
        return ExtensionManager::getBrickDirectories();
    }

    /**
<<<<<<< HEAD
     * @deprecated Only used in legacy mode
     *
=======
>>>>>>> 34a8e8e0
     * @return array|mixed
     */
    public function getBrickConfigs()
    {
        return ExtensionManager::getBrickConfigs();
    }

    /**
     * @param $name
     *
     * @return Model\Document\Tag
     */
    public function getElement($name)
    {
        // init
        $doc = Model\Document\Page::getById($this->getDocumentId());
        $id = sprintf('%s%s%d', $name, $this->getName(), 1);
        $element = $doc->getElement($id);
        if ($element) {
            $element->suffixes = [ $this->getName() ];
        }

        return $element;
    }
}<|MERGE_RESOLUTION|>--- conflicted
+++ resolved
@@ -218,11 +218,8 @@
     }
 
     /**
-<<<<<<< HEAD
      * @deprecated Only used in legacy mode
      *
-=======
->>>>>>> 34a8e8e0
      * @return array|mixed
      */
     public function getBrickConfigs()
