<?php
/**
 * Pimcore
 *
 * This source file is available under two different licenses:
 * - GNU General Public License version 3 (GPLv3)
 * - Pimcore Enterprise License (PEL)
 * Full copyright and license information is available in
 * LICENSE.md which is distributed with this source code.
 *
 * @copyright  Copyright (c) 2009-2016 pimcore GmbH (http://www.pimcore.org)
 * @license    http://www.pimcore.org/license     GPLv3 and PEL
 */

use Pimcore\Config;
use Pimcore\Cache;
use Pimcore\Controller;
use Pimcore\Tool;
use Pimcore\File;
use Pimcore\Db;
use Pimcore\ExtensionManager;
use Pimcore\Model\User;
use Pimcore\Model;
use Pimcore\Logger;
use Symfony\Component\DependencyInjection\ContainerInterface;
use Symfony\Component\HttpKernel\KernelInterface;

class Pimcore
{

    /**
     * @var bool
     */
    public static $adminMode;

    /**
     * @var bool
     */
    private static $inShutdown = false;

    /**
     * @var KernelInterface
     */
    private static $kernel;

    /**
     * @var \DI\Container
     */
    private static $diContainer;

    /**
     * @var array items to be excluded from garbage collection
     */
    private static $globallyProtectedItems;

    /**
     * @static
     * @return \Pimcore\Config\Config|null
     */
    public static function initConfiguration()
    {
        $conf = null;

        // init configuration
        try {
            $conf = Config::getSystemConfig(true);

            // set timezone
            if ($conf instanceof \Pimcore\Config\Config) {
                if ($conf->general->timezone) {
                    date_default_timezone_set($conf->general->timezone);
                }
            }

            $debug = self::inDebugMode();

            if (!defined("PIMCORE_DEBUG")) {
                define("PIMCORE_DEBUG", $debug);
            }
            if (!defined("PIMCORE_DEVMODE")) {
                define("PIMCORE_DEVMODE", (bool) $conf->general->devmode);
            }
        } catch (\Exception $e) {
            $m = "Couldn't load system configuration";
            Logger::err($m);

            if (!defined("PIMCORE_DEBUG")) {
                define("PIMCORE_DEBUG", true);
            }
            if (!defined("PIMCORE_DEVMODE")) {
                define("PIMCORE_DEVMODE", false);
            }
        }

        // custom error logging in DEBUG mode & DEVMODE
        if (PIMCORE_DEVMODE || PIMCORE_DEBUG) {
            error_reporting(E_ALL & ~E_NOTICE);
        }

        return $conf;
    }

    /**
     * @static
     * @return bool
     */
    public static function inDebugMode()
    {
        if (defined("PIMCORE_DEBUG")) {
            return PIMCORE_DEBUG;
        }

        $conf = Config::getSystemConfig();
        $debug = (bool) $conf->general->debug;
        // enable debug mode only for one IP
        if ($conf->general->debug_ip && $conf->general->debug) {
            $debug = false;

            $debugIpAddresses = explode_and_trim(',', $conf->general->debug_ip);
            if (in_array(Tool::getClientIp(), $debugIpAddresses)) {
                $debug = true;
            }
        }

        return $debug;
    }

    /**
     * switches pimcore into the admin mode - there you can access also unpublished elements, ....
     * @static
     */
    public static function setAdminMode()
    {
        self::$adminMode = true;
    }

    /**
     * switches back to the non admin mode, where unpublished elements are invisible
     * @static
     */
    public static function unsetAdminMode()
    {
        self::$adminMode = false;
    }

    /**
     * check if the process is currently in admin mode or not
     * @static
     * @return bool
     */
    public static function inAdmin()
    {
        if (self::$adminMode !== null) {
            return self::$adminMode;
        }

        return false;
    }

    /**
     * @return object|\Symfony\Component\EventDispatcher\ContainerAwareEventDispatcher
     */
    public static function getEventDispatcher()
    {
        return self::getContainer()->get("event_dispatcher");
    }

    /**
     * @return \DI\Container
     */
    public static function getDiContainer()
    {
        if (!self::$diContainer) {
            $builder = new \DI\ContainerBuilder();
            $builder->useAutowiring(false);
            $builder->useAnnotations(false);
            $builder->ignorePhpDocErrors(true);

<<<<<<< HEAD
            static::addDiDefinitions($builder);

            self::$diContainer = $builder->build();
        }

        return self::$diContainer;
    }

    /**
     * @return KernelInterface
     */
    public static function getKernel()
    {
        return static::$kernel;
    }

    /**
     * @return bool
     */
    public static function hasKernel() {
        if(static::$kernel) {
            return true;
        }

        return false;
    }

    /**
     * @param KernelInterface $kernel
     */
    public static function setKernel(KernelInterface $kernel)
    {
        static::$kernel = $kernel;
    }

    /**
     * Accessing the container this way is discouraged as dependencies should be wired through the container instead of
     * needing to access the container directly. This exists mainly for compatibility with legacy code.
     *
     * @return ContainerInterface
     */
    public static function getContainer()
    {
        return static::getKernel()->getContainer();
    }
=======
            $builder->addDefinitions(PIMCORE_PATH . "/config/di.php");
            $builder->addDefinitions(PIMCORE_PATH . "/config/di/cache.php");
>>>>>>> 4b00ae02

    /**
     * @return bool
     */
    public static function hasContainer() {
        if(static::hasKernel()) {
            $container = static::getContainer();
            if ($container) {
                return true;
            }
        }

        return false;
    }

    /**
     * @param \DI\Container $container
     */
    public static function setDiContainer(\DI\Container $container)
    {
        self::$diContainer = $container;
    }

    /**
     * @param \DI\ContainerBuilder $builder
     * @return \DI\Container
     */
    public static function addDiDefinitions(\DI\ContainerBuilder $builder)
    {
        $builder->addDefinitions(PIMCORE_PATH . "/config/di.php");

        $customFile = \Pimcore\Config::locateConfigFile("di.php");
        if (file_exists($customFile)) {
            $builder->addDefinitions($customFile);
        }

        $event = new \Pimcore\Event\System\PhpDiBuilderEvent($builder);
        self::getEventDispatcher()->dispatch(\Pimcore\Event\SystemEvents::PHP_DI_INIT, $event);
    }

    /** Add $keepItems to the list of items which are protected from garbage collection.
     * @param $keepItems
     */
    public static function addToGloballyProtectedItems($keepItems)
    {
        if (is_string($keepItems)) {
            $keepItems = [$keepItems];
        }
        if (!is_array(self::$globallyProtectedItems) && $keepItems) {
            self::$globallyProtectedItems = [];
        }
        self::$globallyProtectedItems = array_merge(self::$globallyProtectedItems, $keepItems);
    }


    /** Items to be deleted.
     * @param $deleteItems
     */
    public static function removeFromGloballyProtectedItems($deleteItems)
    {
        if (is_string($deleteItems)) {
            $deleteItems = [$deleteItems];
        }

        if (is_array($deleteItems) && is_array(self::$globallyProtectedItems)) {
            foreach ($deleteItems as $item) {
                $key = array_search($item, self::$globallyProtectedItems);
                if ($key!==false) {
                    unset(self::$globallyProtectedItems[$key]);
                }
            }
        }
    }

    /**
     * Forces a garbage collection.
     * @static
     * @param array $keepItems
     */
    public static function collectGarbage($keepItems = [])
    {

        // close mysql-connection
        Db::close();

        $protectedItems = [
            "pimcore_tag_block_current",
            "pimcore_tag_block_numeration",
            "Config_system",
            "pimcore_admin_user",
            "Config_website",
            "pimcore_editmode",
            "pimcore_error_document",
            "pimcore_site",
            "Pimcore_Db"
        ];

        if (is_array($keepItems) && count($keepItems) > 0) {
            $protectedItems = array_merge($protectedItems, $keepItems);
        }

        if (is_array(self::$globallyProtectedItems) && count(self::$globallyProtectedItems)) {
            $protectedItems = array_merge($protectedItems, self::$globallyProtectedItems);
        }

        Cache\Runtime::clear($protectedItems);

        if(class_exists("Pimcore\\Legacy")) {
            // @TODO: should be removed
            Pimcore\Legacy::collectGarbage($protectedItems);
        }

        Db::reset();

        // force PHP garbage collector
        gc_enable();
        $collectedCycles = gc_collect_cycles();

        Logger::debug("garbage collection finished, collected cycles: " . $collectedCycles);
    }

    /**
     * this method is called with register_shutdown_function() and writes all data queued into the cache
     * @static
     */
    public static function shutdown()
    {

        // set inShutdown to true so that the output-buffer knows that he is allowed to send the headers
        self::$inShutdown = true;
        

        // clear tags scheduled for the shutdown
        Cache::clearTagsOnShutdown();

        // write collected items to cache backend and remove the write lock
        if (php_sapi_name() != "cli") {
            // makes only sense for HTTP(S)
            // CLI are normally longer running scripts that tend to produce race conditions
            // so CLI scripts are not writing to the cache at all
            Cache::write();
        }
        Cache::removeWriteLock();

        // release all open locks from this process
        Model\Tool\Lock::releaseAll();
    }

    /**
     * @static
     *
     */
    public static function initLogger()
    {
        // special request log -> if parameter pimcore_log is set
        if (array_key_exists("pimcore_log", $_REQUEST) && self::inDebugMode()) {
            if (empty($_REQUEST["pimcore_log"])) {
                $requestLogName = date("Y-m-d_H-i-s");
            } else {
                $requestLogName = $_REQUEST["pimcore_log"];
            }

            $requestLogFile = PIMCORE_LOG_DIRECTORY . "/request-" . $requestLogName . ".log";
            if (!file_exists($requestLogFile)) {
                File::put($requestLogFile, "");
            }

            $requestDebugHandler = new \Monolog\Handler\StreamHandler($requestLogFile);

            foreach (self::getContainer()->getServiceIds() as $id) {
                if(strpos($id, "monolog.logger.") === 0) {
                    $logger = self::getContainer()->get($id);
                    if($logger->getName() != "event") {
                        // replace all handlers
                        $logger->setHandlers([$requestDebugHandler]);
                    }
                }
            }
        }
    }

    /**
     * @param $name
     * @param $arguments
     * @return mixed
     * @throws Exception
     */
    public static function __callStatic($name, $arguments)
    {
<<<<<<< HEAD
        if(class_exists("Pimcore\\Legacy")) {
            return forward_static_call_array("Pimcore\\Legacy::" . $name, $arguments);
        }
=======

        // set inShutdown to true so that the output-buffer knows that he is allowed to send the headers
        self::$inShutdown = true;

        // flush all custom output buffers
        while (ob_get_level()) {
            ob_end_flush();
        }

        // flush everything
        flush();

        if (function_exists("fastcgi_finish_request")) {
            fastcgi_finish_request();
        }

        // write and clean up cache
        Cache::shutdown();

        // release all open locks from this process
        Model\Tool\Lock::releaseAll();
>>>>>>> 4b00ae02

        throw new \Exception("Call to undefined static method " . $name . " on class Pimcore");
    }
}<|MERGE_RESOLUTION|>--- conflicted
+++ resolved
@@ -176,7 +176,6 @@
             $builder->useAnnotations(false);
             $builder->ignorePhpDocErrors(true);
 
-<<<<<<< HEAD
             static::addDiDefinitions($builder);
 
             self::$diContainer = $builder->build();
@@ -222,10 +221,6 @@
     {
         return static::getKernel()->getContainer();
     }
-=======
-            $builder->addDefinitions(PIMCORE_PATH . "/config/di.php");
-            $builder->addDefinitions(PIMCORE_PATH . "/config/di/cache.php");
->>>>>>> 4b00ae02
 
     /**
      * @return bool
@@ -353,22 +348,11 @@
      */
     public static function shutdown()
     {
-
         // set inShutdown to true so that the output-buffer knows that he is allowed to send the headers
         self::$inShutdown = true;
-        
-
-        // clear tags scheduled for the shutdown
-        Cache::clearTagsOnShutdown();
-
-        // write collected items to cache backend and remove the write lock
-        if (php_sapi_name() != "cli") {
-            // makes only sense for HTTP(S)
-            // CLI are normally longer running scripts that tend to produce race conditions
-            // so CLI scripts are not writing to the cache at all
-            Cache::write();
-        }
-        Cache::removeWriteLock();
+
+        // write and clean up cache
+        Cache::shutdown();
 
         // release all open locks from this process
         Model\Tool\Lock::releaseAll();
@@ -415,33 +399,9 @@
      */
     public static function __callStatic($name, $arguments)
     {
-<<<<<<< HEAD
         if(class_exists("Pimcore\\Legacy")) {
             return forward_static_call_array("Pimcore\\Legacy::" . $name, $arguments);
         }
-=======
-
-        // set inShutdown to true so that the output-buffer knows that he is allowed to send the headers
-        self::$inShutdown = true;
-
-        // flush all custom output buffers
-        while (ob_get_level()) {
-            ob_end_flush();
-        }
-
-        // flush everything
-        flush();
-
-        if (function_exists("fastcgi_finish_request")) {
-            fastcgi_finish_request();
-        }
-
-        // write and clean up cache
-        Cache::shutdown();
-
-        // release all open locks from this process
-        Model\Tool\Lock::releaseAll();
->>>>>>> 4b00ae02
 
         throw new \Exception("Call to undefined static method " . $name . " on class Pimcore");
     }
