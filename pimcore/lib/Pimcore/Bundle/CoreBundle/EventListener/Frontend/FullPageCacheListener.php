<?php
/**
 * Pimcore
 *
 * This source file is available under two different licenses:
 * - GNU General Public License version 3 (GPLv3)
 * - Pimcore Enterprise License (PEL)
 * Full copyright and license information is available in
 * LICENSE.md which is distributed with this source code.
 *
 * @copyright  Copyright (c) Pimcore GmbH (http://www.pimcore.org)
 * @license    http://www.pimcore.org/license     GPLv3 and PEL
 */

namespace Pimcore\Bundle\CoreBundle\EventListener\Frontend;

use Pimcore\Cache as CacheManager;
use Pimcore\Logger;
use Pimcore\Service\Request\PimcoreContextResolver;
use Pimcore\Tool;
use Symfony\Component\HttpFoundation\Response;
use Symfony\Component\HttpKernel\Event\GetResponseEvent;
use Symfony\Component\HttpKernel\Event\KernelEvent;

class FullPageCacheListener extends AbstractFrontendListener
{
    /**
     * @var bool
     */
    protected $enabled = true;

    /**
     * @var bool
     */
    protected $stopResponsePropagation = false;

    /**
     * @var null|int
     */
    protected $lifetime = null;

    /**
     * @var bool
     */
    protected $addExpireHeader = true;

    /**
     * @var string|null
     */
    protected $disableReason;

    /**
     * @var string
     */
    protected $defaultCacheKey;

    /**
     * @param null $reason
     *
     * @return bool
     */
    public function disable($reason = null)
    {
        if ($reason) {
            $this->disableReason = $reason;
        }

        $this->enabled = false;

        return true;
    }

    /**
     * @return bool
     */
    public function enable()
    {
        $this->enabled = true;

        return true;
    }

    /**
     * @return bool
     */
    public function isEnabled()
    {
        return $this->enabled;
    }

    /**
     * @param $lifetime
     *
     * @return $this
     */
    public function setLifetime($lifetime)
    {
        $this->lifetime = $lifetime;

        return $this;
    }

    /**
     * @return int|null
     */
    public function getLifetime()
    {
        return $this->lifetime;
    }

    public function disableExpireHeader()
    {
        $this->addExpireHeader = false;
    }

    public function enableExpireHeader()
    {
        $this->addExpireHeader = true;
    }

    /**
     * @param GetResponseEvent $event
     *
     * @return mixed
     */
    public function onKernelRequest(GetResponseEvent $event)
    {
        $request = $event->getRequest();

        if (!$event->isMasterRequest()) {
            return;
        }

        if (!$this->matchesPimcoreContext($request, PimcoreContextResolver::CONTEXT_DEFAULT)) {
            return;
        }

        if (!\Pimcore\Tool::useFrontendOutputFilters()) {
            return false;
        }

        $requestUri = $request->getRequestUri();
        $excludePatterns = [];

        // only enable GET method
        if (!$request->isMethod('GET')) {
            return $this->disable();
        }

        // disable the output-cache if browser wants the most recent version
        // unfortunately only Chrome + Firefox if not using SSL
        if (!$request->isSecure()) {
            if (isset($_SERVER['HTTP_CACHE_CONTROL']) && $_SERVER['HTTP_CACHE_CONTROL'] == 'no-cache') {
                return $this->disable('HTTP Header Cache-Control: no-cache was sent');
            }

            if (isset($_SERVER['HTTP_PRAGMA']) && $_SERVER['HTTP_PRAGMA'] == 'no-cache') {
                return $this->disable('HTTP Header Pragma: no-cache was sent');
            }
        }

        try {
            $conf = \Pimcore\Config::getSystemConfig();
            if ($conf->cache) {
                $conf = $conf->cache;

                if (!$conf->enabled) {
                    return $this->disable();
                }

                if (\Pimcore::inDebugMode()) {
                    return $this->disable('in debug mode');
                }

                if ($conf->lifetime) {
                    $this->setLifetime((int) $conf->lifetime);
                }

                if ($conf->excludePatterns) {
                    $confExcludePatterns = explode(',', $conf->excludePatterns);
                    if (!empty($confExcludePatterns)) {
                        $excludePatterns = $confExcludePatterns;
                    }
                }

                if ($conf->excludeCookie) {
                    $cookies = explode(',', strval($conf->excludeCookie));

                    foreach ($cookies as $cookie) {
                        if (!empty($cookie) && isset($_COOKIE[trim($cookie)])) {
                            return $this->disable('exclude cookie in system-settings matches');
                        }
                    }
                }

                // output-cache is always disabled when logged in at the admin ui
                if (null !== $pimcoreUser = Tool\Authentication::authenticateSession($request)) {
                    return $this->disable('backend user is logged in');
                }
            } else {
                return $this->disable();
            }
        } catch (\Exception $e) {
            Logger::error($e);

            return $this->disable('ERROR: Exception (see debug.log)');
        }

        foreach ($excludePatterns as $pattern) {
            if (@preg_match($pattern, $requestUri)) {
                return $this->disable('exclude path pattern in system-settings matches');
            }
        }

        $deviceDetector = Tool\DeviceDetector::getInstance();
        $device = $deviceDetector->getDevice();
        $deviceDetector->setWasUsed(false);

        $appendKey = '';
        // this is for example for the image-data-uri plugin
        if (isset($_REQUEST['pimcore_cache_tag_suffix'])) {
            $tags = $_REQUEST['pimcore_cache_tag_suffix'];
            if (is_array($tags)) {
                $appendKey = '_' . implode('_', $tags);
            }
        }

        $this->defaultCacheKey = 'output_' . md5(\Pimcore\Tool::getHostname() . $requestUri . $appendKey);
        $cacheKeys = [
            $this->defaultCacheKey . '_' . $device,
            $this->defaultCacheKey,
        ];

        $cacheKey = null;
        $cacheItem = null;
        foreach ($cacheKeys as $cacheKey) {
            $cacheItem = CacheManager::load($cacheKey, true);
            if ($cacheItem) {
                break;
            }
        }

        if ($cacheItem) {
            /**
             * @var $response Response
             */
            $response = $cacheItem;
            $response->headers->set('X-Pimcore-Output-Cache-Tag', $cacheKey, true);
            $cacheItemDate = strtotime($response->headers->get('X-Pimcore-Cache-Date'));
            $response->headers->set('Age', (time() - $cacheItemDate));

            $event->setResponse($response);
            $this->stopResponsePropagation = true;
        }
    }

    /**
     * @param KernelEvent $event
     */
    public function stopPropagationCheck(KernelEvent $event) {
        if($this->stopResponsePropagation) {
            $event->stopPropagation();
        }
    }

    /**
     * @param KernelEvent $event
     *
     * @return bool|void
     */
    public function onKernelResponse(KernelEvent $event)
    {
        if (!$event->isMasterRequest()) {
            return false;
        }

        $request = $event->getRequest();
        if (!\Pimcore\Tool::isFrontend() || \Pimcore\Tool::isFrontendRequestByAdmin($request)) {
            return false;
        }

        if (!$this->matchesPimcoreContext($request, PimcoreContextResolver::CONTEXT_DEFAULT)) {
            return false;
        }

        $response = $event->getResponse();

        if (!$response) {
            return false;
        }

<<<<<<< HEAD
        if ($this->enabled && ($request->hasSession() && !empty($request->getSession()->getId()))) {
=======
        if ($this->enabled && $request->hasSession() && !empty($request->getSession()->getId())) {
>>>>>>> cd5a4f66
            $this->disable('session in use');
        }

        if ($this->disableReason) {
            $response->headers->set('X-Pimcore-Output-Cache-Disable-Reason', $this->disableReason, true);
        }

        if ($this->enabled && $response->getStatusCode() == 200 && $this->defaultCacheKey) {
            try {
                if ($this->lifetime && $this->addExpireHeader) {
                    // add cache control for proxies and http-caches like varnish, ...
                    $response->headers->set('Cache-Control', 'public, max-age=' . $this->lifetime, true);

                    // add expire header
                    $date = new \DateTime('now');
                    $date->add(new \DateInterval('PT' . $this->lifetime . 'S'));
                    $response->headers->set('Expires', $date->format(\DateTime::RFC1123), true);
                }

                $now = new \DateTime('now');
                $response->headers->set('X-Pimcore-Cache-Date', $now->format(\DateTime::ISO8601));

                $cacheKey = $this->defaultCacheKey;
                $deviceDetector = Tool\DeviceDetector::getInstance();
                if ($deviceDetector->wasUsed()) {
                    $cacheKey .= '_' . $deviceDetector->getDevice();
                }

                $cacheItem = $response;

                $tags = ['output'];
                if ($this->lifetime) {
                    $tags = ['output_lifetime'];
                }

                CacheManager::save($cacheItem, $cacheKey, $tags, $this->lifetime, 1000, true);
            } catch (\Exception $e) {
                Logger::error($e);

                return;
            }
        } else {
            // output-cache was disabled, add "output" as cleared tag to ensure that no other "output" tagged elements
            // like the inc and snippet cache get into the cache
            CacheManager::addIgnoredTagOnSave('output_inline');
        }
    }
}<|MERGE_RESOLUTION|>--- conflicted
+++ resolved
@@ -289,11 +289,7 @@
             return false;
         }
 
-<<<<<<< HEAD
-        if ($this->enabled && ($request->hasSession() && !empty($request->getSession()->getId()))) {
-=======
         if ($this->enabled && $request->hasSession() && !empty($request->getSession()->getId())) {
->>>>>>> cd5a4f66
             $this->disable('session in use');
         }
 
