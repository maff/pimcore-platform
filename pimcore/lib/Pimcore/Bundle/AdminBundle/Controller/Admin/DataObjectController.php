--- conflicted
+++ resolved
@@ -1663,11 +1663,7 @@
 
                     $object->save();
 
-<<<<<<< HEAD
-                    return $this->json(['data' => DataObject\Service::gridObjectData($object, $allParams['fields'], $requestedLanguage), 'success' => true]);
-=======
-                    return $this->adminJson(['data' => DataObject\Service::gridObjectData($object, $request->get('fields'), $requestedLanguage), 'success' => true]);
->>>>>>> abb81a8e
+                    return $this->adminJson(['data' => DataObject\Service::gridObjectData($object, $allParams['fields'], $requestedLanguage), 'success' => true]);
                 } catch (\Exception $e) {
                     return $this->adminJson(['success' => false, 'message' => $e->getMessage()]);
                 }
@@ -1775,13 +1771,9 @@
                     $featureJoins = array_merge($featureJoins, $featureFilters['joins']);
                 }
             }
-<<<<<<< HEAD
-            if ($allParams['condition'] && $this->getUser()->isAdmin()) {
+
+            if ($allParams['condition'] && $this->getAdminUser()->isAdmin()) {
                 $conditionFilters[] = '(' . $allParams['condition'] . ')';
-=======
-            if ($request->get('condition') && $this->getAdminUser()->isAdmin()) {
-                $conditionFilters[] = '(' . $request->get('condition') . ')';
->>>>>>> abb81a8e
             }
 
             if (!empty($bricks)) {
@@ -1829,7 +1821,6 @@
                 }
             }
 
-<<<<<<< HEAD
 			$result = ['data' => $objects, 'success' => true, 'total' => $list->getTotalCount()];
 
             $afterListLoadEvent = new GenericEvent($this, [
@@ -1839,10 +1830,7 @@
             \Pimcore::getEventDispatcher()->dispatch(AdminEvents::OBJECT_LIST_AFTER_LIST_LOAD, $afterListLoadEvent);
             $result = $afterListLoadEvent->getArgument('list');
 
-            return $this->json($result);
-=======
-            return $this->adminJson(['data' => $objects, 'success' => true, 'total' => $list->getTotalCount()]);
->>>>>>> abb81a8e
+            return $this->adminJson($result);
         }
     }
 
