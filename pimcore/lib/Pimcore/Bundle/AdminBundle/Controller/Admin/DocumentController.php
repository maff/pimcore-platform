<?php
/**
 * Pimcore
 *
 * This source file is available under two different licenses:
 * - GNU General Public License version 3 (GPLv3)
 * - Pimcore Enterprise License (PEL)
 * Full copyright and license information is available in
 * LICENSE.md which is distributed with this source code.
 *
 * @copyright  Copyright (c) Pimcore GmbH (http://www.pimcore.org)
 * @license    http://www.pimcore.org/license     GPLv3 and PEL
 */

namespace Pimcore\Bundle\AdminBundle\Controller\Admin;

use Pimcore\Config;
use Pimcore\Controller\EventedControllerInterface;
use Pimcore\Event\AdminEvents;
use Pimcore\Image\HtmlToImage;
use Pimcore\Logger;
use Pimcore\Model\Document;
use Pimcore\Model\Site;
use Pimcore\Model\Version;
use Pimcore\Tool;
use Pimcore\Tool\Session;
use Symfony\Component\EventDispatcher\GenericEvent;
use Symfony\Component\HttpFoundation\BinaryFileResponse;
use Symfony\Component\HttpFoundation\JsonResponse;
use Symfony\Component\HttpFoundation\Request;
use Symfony\Component\HttpFoundation\Response;
use Symfony\Component\HttpFoundation\Session\Attribute\AttributeBagInterface;
use Symfony\Component\HttpKernel\Event\FilterControllerEvent;
use Symfony\Component\HttpKernel\Event\FilterResponseEvent;
use Symfony\Component\Routing\Annotation\Route;

/**
 * @Route("/document")
 */
class DocumentController extends ElementControllerBase implements EventedControllerInterface
{
    /**
     * @var Document\Service
     */
    protected $_documentService;

    /**
     * @Route("/get-data-by-id")
     *
     * @param Request $request
     *
     * @return JsonResponse
     */
    public function getDataByIdAction(Request $request)
    {
        $document = Document::getById($request->get('id'));
        $document = clone $document;

        //Hook for modifying return value - e.g. for changing permissions based on object data
        //data need to wrapped into a container in order to pass parameter to event listeners by reference so that they can change the values
        $data = object2array($document);
        $event = new GenericEvent($this, [
            'data' => $data,
            'document' => $document
        ]);
        \Pimcore::getEventDispatcher()->dispatch(AdminEvents::DOCUMENT_GET_PRE_SEND_DATA, $event);
        $data = $event->getArgument('data');

        if ($document->isAllowed('view')) {
            return $this->adminJson($data);
        }

        return $this->adminJson(['success' => false, 'message' => 'missing_permission']);
    }

    /**
     * @Route("/tree-get-childs-by-id")
     *
     * @param Request $request
     *
     * @return JsonResponse
     */
    public function treeGetChildsByIdAction(Request $request)
    {
        $allParams = array_merge($request->request->all(), $request->query->all());

        $document = Document::getById($allParams['node']);

        $documents = [];
        $cv = false;
        if ($document->hasChildren()) {
            $limit = intval($allParams['limit']);
            if (!$allParams['limit']) {
                $limit = 100000000;
            }

            $offset = intval($allParams['start']);

            if ($allParams['view']) {
                $cv = \Pimcore\Model\Element\Service::getCustomViewById($allParams['view']);
            }

            $list = new Document\Listing();
            if ($this->getAdminUser()->isAdmin()) {
                $list->setCondition('parentId = ? ', $document->getId());
            } else {
                $userIds = $this->getAdminUser()->getRoles();
                $userIds[] = $this->getAdminUser()->getId();
                $list->setCondition('parentId = ? and
                                        (
                                        (select list from users_workspaces_document where userId in (' . implode(',', $userIds) . ') and LOCATE(CONCAT(path,`key`),cpath)=1  ORDER BY LENGTH(cpath) DESC LIMIT 1)=1
                                        or
                                        (select list from users_workspaces_document where userId in (' . implode(',', $userIds) . ') and LOCATE(cpath,CONCAT(path,`key`))=1  ORDER BY LENGTH(cpath) DESC LIMIT 1)=1
                                        )', $document->getId());
            }

            $list->setOrderKey(['index', 'id']);
            $list->setOrder(['asc', 'asc']);

            $list->setLimit($limit);
            $list->setOffset($offset);

            \Pimcore\Model\Element\Service::addTreeFilterJoins($cv, $list);

            $beforeListLoadEvent = new GenericEvent($this, [
                'list' => $childsList,
                'context' => $allParams
            ]);
            \Pimcore::getEventDispatcher()->dispatch(AdminEvents::DOCUMENT_LIST_BEFORE_LIST_LOAD, $beforeListLoadEvent);
            $childsList = $beforeListLoadEvent->getArgument('list');

            $childsList = $list->load();

            foreach ($childsList as $childDocument) {
                // only display document if listing is allowed for the current user
                if ($childDocument->isAllowed('list')) {
                    $documents[] = $this->getTreeNodeConfig($childDocument);
                }
            }
        }

<<<<<<< HEAD
        if ($allParams['limit']) {
            return $this->json([
=======
        if ($request->get('limit')) {
            return $this->adminJson([
>>>>>>> abb81a8e
                'offset' => $offset,
                'limit' => $limit,
                'total' => $document->getChildAmount($this->getAdminUser()),
                'nodes' => $documents
            ]);
        } else {
            return $this->adminJson($documents);
        }
    }

    /**
     * @Route("/add")
     *
     * @param Request $request
     *
     * @return JsonResponse
     */
    public function addAction(Request $request)
    {
        $success = false;
        $errorMessage = '';

        // check for permission
        $parentDocument = Document::getById(intval($request->get('parentId')));
        if ($parentDocument->isAllowed('create')) {
            $intendedPath = $parentDocument->getRealFullPath() . '/' . $request->get('key');

            if (!Document\Service::pathExists($intendedPath)) {
                $createValues = [
                    'userOwner' => $this->getAdminUser()->getId(),
                    'userModification' => $this->getAdminUser()->getId(),
                    'published' => false
                ];

                $createValues['key'] = \Pimcore\Model\Element\Service::getValidKey($request->get('key'), 'document');

                // check for a docType
                $docType = Document\DocType::getById(intval($request->get('docTypeId')));
                if ($docType) {
                    $createValues['template'] = $docType->getTemplate();
                    $createValues['controller'] = $docType->getController();
                    $createValues['action'] = $docType->getAction();
                    $createValues['module'] = $docType->getModule();
                    $createValues['legacy'] = $docType->getLegacy();
                } elseif ($request->get('translationsBaseDocument')) {
                    $translationsBaseDocument = Document::getById($request->get('translationsBaseDocument'));
                    $createValues['template'] = $translationsBaseDocument->getTemplate();
                    $createValues['controller'] = $translationsBaseDocument->getController();
                    $createValues['action'] = $translationsBaseDocument->getAction();
                    $createValues['module'] = $translationsBaseDocument->getModule();
                } elseif ($request->get('type') == 'page' || $request->get('type') == 'snippet' || $request->get('type') == 'email') {
                    $createValues['controller'] = Config::getSystemConfig()->documents->default_controller;
                    $createValues['action'] = Config::getSystemConfig()->documents->default_action;
                }

                if ($request->get('inheritanceSource')) {
                    $createValues['contentMasterDocumentId'] = $request->get('inheritanceSource');
                }

                switch ($request->get('type')) {
                    case 'page':
                        $document = Document\Page::create($request->get('parentId'), $createValues, false);
                        $document->setTitle($request->get('title', null));
                        $document->setProperty('navigation_name', 'text', $request->get('name', null), false);
                        $document->save();
                        $success = true;
                        break;
                    case 'snippet':
                        $document = Document\Snippet::create($request->get('parentId'), $createValues);
                        $success = true;
                        break;
                    case 'email': //ckogler
                        $document = Document\Email::create($request->get('parentId'), $createValues);
                        $success = true;
                        break;
                    case 'link':
                        $document = Document\Link::create($request->get('parentId'), $createValues);
                        $success = true;
                        break;
                    case 'hardlink':
                        $document = Document\Hardlink::create($request->get('parentId'), $createValues);
                        $success = true;
                        break;
                    case 'folder':
                        $document = Document\Folder::create($request->get('parentId'), $createValues);
                        $document->setPublished(true);
                        try {
                            $document->save();
                            $success = true;
                        } catch (\Exception $e) {
                            return $this->adminJson(['success' => false, 'message' => $e->getMessage()]);
                        }
                        break;
                    default:
                        $classname = '\\Pimcore\\Model\\Document\\' . ucfirst($request->get('type'));

                        // this is the fallback for custom document types using prefixes
                        // so we need to check if the class exists first
                        if (!\Pimcore\Tool::classExists($classname)) {
                            $oldStyleClass = '\\Document_' . ucfirst($request->get('type'));
                            if (\Pimcore\Tool::classExists($oldStyleClass)) {
                                $classname = $oldStyleClass;
                            }
                        }

                        if (Tool::classExists($classname)) {
                            $document = $classname::create($request->get('parentId'), $createValues);
                            try {
                                $document->save();
                                $success = true;
                            } catch (\Exception $e) {
                                return $this->adminJson(['success' => false, 'message' => $e->getMessage()]);
                            }
                            break;
                        } else {
                            Logger::debug("Unknown document type, can't add [ " . $request->get('type') . ' ] ');
                        }
                        break;
                }
            } else {
                $errorMessage = "prevented adding a document because document with same path+key [ $intendedPath ] already exists";
                Logger::debug($errorMessage);
            }
        } else {
            $errorMessage = 'prevented adding a document because of missing permissions';
            Logger::debug($errorMessage);
        }

        if ($success) {
            if ($request->get('translationsBaseDocument')) {
                $translationsBaseDocument = Document::getById($request->get('translationsBaseDocument'));

                $properties = $translationsBaseDocument->getProperties();
                $properties = array_merge($properties, $document->getProperties());
                $document->setProperties($properties);
                $document->setProperty('language', 'text', $request->get('language'));
                $document->save();

                $service = new Document\Service();
                $service->addTranslation($translationsBaseDocument, $document);
            }

            return $this->adminJson([
                'success' => $success,
                'id' => $document->getId(),
                'type' => $document->getType()
            ]);
        } else {
            return $this->adminJson([
                'success' => $success,
                'message' => $errorMessage
            ]);
        }
    }

    /**
     * @Route("/delete")
     *
     * @param Request $request
     *
     * @return JsonResponse
     */
    public function deleteAction(Request $request)
    {
        if ($request->get('type') == 'childs') {
            $parentDocument = Document::getById($request->get('id'));

            $list = new Document\Listing();
            $list->setCondition('path LIKE ?', [$parentDocument->getRealFullPath() . '/%']);
            $list->setLimit(intval($request->get('amount')));
            $list->setOrderKey('LENGTH(path)', false);
            $list->setOrder('DESC');

            $documents = $list->load();

            $deletedItems = [];
            foreach ($documents as $document) {
                $deletedItems[] = $document->getRealFullPath();
                if ($document->isAllowed('delete')) {
                    $document->delete();
                }
            }

            return $this->adminJson(['success' => true, 'deleted' => $deletedItems]);
        } elseif ($request->get('id')) {
            $document = Document::getById($request->get('id'));
            if ($document->isAllowed('delete')) {
                try {
                    $document->delete();

                    return $this->adminJson(['success' => true]);
                } catch (\Exception $e) {
                    Logger::err($e);

                    return $this->adminJson(['success' => false, 'message' => $e->getMessage()]);
                }
            }
        }

        return $this->adminJson(['success' => false, 'message' => 'missing_permission']);
    }

    /**
     * @Route("/delete-info")
     *
     * @param Request $request
     *
     * @return JsonResponse
     */
    public function deleteInfoAction(Request $request)
    {
        $hasDependency = false;

        try {
            $document = Document::getById($request->get('id'));
            $hasDependency = $document->getDependencies()->isRequired();
        } catch (\Exception $e) {
            Logger::err('failed to access document with id: ' . $request->get('id'));
        }

        $deleteJobs = [];

        // check for childs
        if ($document instanceof Document) {
            $deleteJobs[] = [[
                'url' => '/admin/recyclebin/add',
                'params' => [
                    'type' => 'document',
                    'id' => $document->getId()
                ]
            ]];

            $hasChilds = $document->hasChildren();
            if (!$hasDependency) {
                $hasDependency = $hasChilds;
            }

            $childs = 0;
            if ($hasChilds) {
                // get amount of childs
                $list = new Document\Listing();
                $list->setCondition('path LIKE ?', [$document->getRealFullPath() . '/%']);
                $childs = $list->getTotalCount();

                if ($childs > 0) {
                    $deleteObjectsPerRequest = 5;
                    for ($i = 0; $i < ceil($childs / $deleteObjectsPerRequest); $i++) {
                        $deleteJobs[] = [[
                            'url' => '/admin/document/delete',
                            'params' => [
                                'step' => $i,
                                'amount' => $deleteObjectsPerRequest,
                                'type' => 'childs',
                                'id' => $document->getId()
                            ]
                        ]];
                    }
                }
            }

            // the object itself is the last one
            $deleteJobs[] = [[
                'url' => '/admin/document/delete',
                'params' => [
                    'id' => $document->getId()
                ]
            ]];
        }

        // get the element key
        $elementKey = $document->getKey();

        return $this->adminJson([
            'hasDependencies' => $hasDependency,
            'childs' => $childs,
            'deletejobs' => $deleteJobs,
            'elementKey' => $elementKey
        ]);
    }

    /**
     * @Route("/update")
     *
     * @param Request $request
     *
     * @return JsonResponse
     *
     * @throws \Exception
     */
    public function updateAction(Request $request)
    {
        $success = false;
        $allowUpdate = true;

        $document = Document::getById($request->get('id'));

        // this prevents the user from renaming, relocating (actions in the tree) if the newest version isn't the published one
        // the reason is that otherwise the content of the newer not published version will be overwritten
        if ($document instanceof Document\PageSnippet) {
            $latestVersion = $document->getLatestVersion();
            if ($latestVersion && $latestVersion->getData()->getModificationDate() != $document->getModificationDate()) {
                return $this->adminJson(['success' => false, 'message' => "You can't relocate if there's a newer not published version"]);
            }
        }

        if ($document->isAllowed('settings')) {

            // if the position is changed the path must be changed || also from the childs
            if ($request->get('parentId')) {
                $parentDocument = Document::getById($request->get('parentId'));

                //check if parent is changed
                if ($document->getParentId() != $parentDocument->getId()) {
                    if (!$parentDocument->isAllowed('create')) {
                        throw new \Exception('Prevented moving document - no create permission on new parent ');
                    }

                    $intendedPath = $parentDocument->getRealPath();
                    $pKey = $parentDocument->getKey();
                    if (!empty($pKey)) {
                        $intendedPath .= $parentDocument->getKey() . '/';
                    }

                    $documentWithSamePath = Document::getByPath($intendedPath . $document->getKey());

                    if ($documentWithSamePath != null) {
                        $allowUpdate = false;
                    }

                    if ($document->isLocked()) {
                        $allowUpdate = false;
                    }
                }
            }

            if ($allowUpdate) {
                $blockedVars = ['controller', 'action', 'module'];

                if (!$document->isAllowed('rename') && $request->get('key')) {
                    $blockedVars[] = 'key';
                    Logger::debug('prevented renaming document because of missing permissions ');
                }

                $updateData = array_merge($request->request->all(), $request->query->all());

                foreach ($updateData as $key => $value) {
                    if (!in_array($key, $blockedVars)) {
                        $document->setValue($key, $value);
                    }
                }

                // if changed the index change also all documents on the same level
                if ($request->get('index') !== null) {
                    $list = new Document\Listing();
                    $list->setCondition('parentId = ? AND id != ?', [$request->get('parentId'), $document->getId()]);
                    $list->setOrderKey('index');
                    $list->setOrder('asc');
                    $childsList = $list->load();

                    $count = 0;
                    foreach ($childsList as $child) {
                        if ($count == intval($request->get('index'))) {
                            $count++;
                        }
                        $child->saveIndex($count);
                        $count++;
                    }
                }

                $document->setUserModification($this->getAdminUser()->getId());
                try {
                    $document->save();
                    $success = true;
                } catch (\Exception $e) {
                    return $this->adminJson(['success' => false, 'message' => $e->getMessage()]);
                }
            } else {
                $msg = 'Prevented moving document, because document with same path+key already exists or the document is locked. ID: ' . $document->getId();
                Logger::debug($msg);

                return $this->adminJson(['success' => false, 'message' => $msg]);
            }
        } elseif ($document->isAllowed('rename') && $request->get('key')) {
            //just rename
            try {
                $document->setKey($request->get('key'));
                $document->setUserModification($this->getAdminUser()->getId());
                $document->save();
                $success = true;
            } catch (\Exception $e) {
                return $this->adminJson(['success' => false, 'message' => $e->getMessage()]);
            }
        } else {
            Logger::debug('Prevented update document, because of missing permissions.');
        }

        return $this->adminJson(['success' => $success]);
    }

    /**
     * @Route("/doc-types")
     *
     * @param Request $request
     *
     * @return JsonResponse
     */
    public function docTypesAction(Request $request)
    {
        if ($request->get('data')) {
            $this->checkPermission('document_types');

            if ($request->get('xaction') == 'destroy') {
                $data = $this->decodeJson($request->get('data'));
                $id = $data['id'];
                $type = Document\DocType::getById($id);
                $type->delete();

                return $this->adminJson(['success' => true, 'data' => []]);
            } elseif ($request->get('xaction') == 'update') {
                $data = $this->decodeJson($request->get('data'));

                // save type
                $type = Document\DocType::getById($data['id']);

                $type->setValues($data);
                $type->save();

                return $this->adminJson(['data' => $type, 'success' => true]);
            } elseif ($request->get('xaction') == 'create') {
                $data = $this->decodeJson($request->get('data'));
                unset($data['id']);

                // save type
                $type = Document\DocType::create();
                $type->setValues($data);

                $type->save();

                return $this->adminJson(['data' => $type, 'success' => true]);
            }
        } else {
            // get list of types
            $list = new Document\DocType\Listing();
            $list->load();

            $docTypes = [];
            foreach ($list->getDocTypes() as $type) {
                if ($this->getAdminUser()->isAllowed($type->getId(), 'docType')) {
                    $docTypes[] = $type;
                }
            }

            return $this->adminJson(['data' => $docTypes, 'success' => true, 'total' => count($docTypes)]);
        }

        return $this->adminJson(false);
    }

    /**
     * @Route("/get-doc-types")
     *
     * @param Request $request
     *
     * @return JsonResponse
     */
    public function getDocTypesAction(Request $request)
    {
        $list = new Document\DocType\Listing();
        if ($request->get('type')) {
            $type = $request->get('type');
            if (Document\Service::isValidType($type)) {
                $list->setFilter(function ($row) use ($type) {
                    if ($row['type'] == $type) {
                        return true;
                    }

                    return false;
                });
            }
        }
        $list->load();

        $docTypes = [];
        foreach ($list->getDocTypes() as $type) {
            $docTypes[] = $type;
        }

        return $this->adminJson(['docTypes' => $docTypes]);
    }

    /**
     * @Route("/version-to-session")
     *
     * @param Request $request
     *
     * @return Response
     */
    public function versionToSessionAction(Request $request)
    {
        $version = Version::getById($request->get('id'));
        $document = $version->loadData();

        Session::useSession(function (AttributeBagInterface $session) use ($document) {
            $key = 'document_' . $document->getId();
            $session->set($key, $document);
        }, 'pimcore_documents');

        return new Response();
    }

    /**
     * @Route("/publish-version")
     *
     * @param Request $request
     *
     * @return JsonResponse
     */
    public function publishVersionAction(Request $request)
    {
        $this->versionToSessionAction($request);

        $version = Version::getById($request->get('id'));
        $document = $version->loadData();

        $currentDocument = Document::getById($document->getId());
        if ($currentDocument->isAllowed('publish')) {
            $document->setPublished(true);
            try {
                $document->setKey($currentDocument->getKey());
                $document->setPath($currentDocument->getRealPath());
                $document->setUserModification($this->getAdminUser()->getId());

                $document->save();
            } catch (\Exception $e) {
                return $this->adminJson(['success' => false, 'message' => $e->getMessage()]);
            }
        }

        return $this->adminJson(['success' => true]);
    }

    /**
     * @Route("/update-site")
     *
     * @param Request $request
     *
     * @return JsonResponse
     */
    public function updateSiteAction(Request $request)
    {
        $domains = $request->get('domains');
        $domains = str_replace(' ', '', $domains);
        $domains = explode("\n", $domains);

        try {
            $site = Site::getByRootId(intval($request->get('id')));
        } catch (\Exception $e) {
            $site = Site::create([
                'rootId' => intval($request->get('id'))
            ]);
        }

        $site->setDomains($domains);
        $site->setMainDomain($request->get('mainDomain'));
        $site->setErrorDocument($request->get('errorDocument'));
        $site->setRedirectToMainDomain(($request->get('redirectToMainDomain') == 'true') ? true : false);
        $site->save();

        $site->setRootDocument(null); // do not send the document to the frontend
        return $this->adminJson($site);
    }

    /**
     * @Route("/remove-site")
     *
     * @param Request $request
     *
     * @return JsonResponse
     */
    public function removeSiteAction(Request $request)
    {
        $site = Site::getByRootId(intval($request->get('id')));
        $site->delete();

        return $this->adminJson(['success' => true]);
    }

    /**
     * @Route("/copy-info")
     *
     * @param Request $request
     *
     * @return JsonResponse
     */
    public function copyInfoAction(Request $request)
    {
        $transactionId = time();
        $pasteJobs = [];

        Session::useSession(function (AttributeBagInterface $session) use ($transactionId) {
            $session->set($transactionId, ['idMapping' => []]);
        }, 'pimcore_copy');

        if ($request->get('type') == 'recursive' || $request->get('type') == 'recursive-update-references') {
            $document = Document::getById($request->get('sourceId'));

            // first of all the new parent
            $pasteJobs[] = [[
                'url' => '/admin/document/copy',
                'params' => [
                    'sourceId' => $request->get('sourceId'),
                    'targetId' => $request->get('targetId'),
                    'type' => 'child',
                    'enableInheritance' => $request->get('enableInheritance'),
                    'transactionId' => $transactionId,
                    'saveParentId' => true,
                    'resetIndex' => true
                ]
            ]];

            $childIds = [];
            if ($document->hasChildren()) {
                // get amount of childs
                $list = new Document\Listing();
                $list->setCondition('path LIKE ?', [$document->getRealFullPath() . '/%']);
                $list->setOrderKey('LENGTH(path)', false);
                $list->setOrder('ASC');
                $childIds = $list->loadIdList();

                if (count($childIds) > 0) {
                    foreach ($childIds as $id) {
                        $pasteJobs[] = [[
                            'url' => '/admin/document/copy',
                            'params' => [
                                'sourceId' => $id,
                                'targetParentId' => $request->get('targetId'),
                                'sourceParentId' => $request->get('sourceId'),
                                'type' => 'child',
                                'enableInheritance' => $request->get('enableInheritance'),
                                'transactionId' => $transactionId
                            ]
                        ]];
                    }
                }
            }

            // add id-rewrite steps
            if ($request->get('type') == 'recursive-update-references') {
                for ($i = 0; $i < (count($childIds) + 1); $i++) {
                    $pasteJobs[] = [[
                        'url' => '/admin/document/copy-rewrite-ids',
                        'params' => [
                            'transactionId' => $transactionId,
                            'enableInheritance' => $request->get('enableInheritance'),
                            '_dc' => uniqid()
                        ]
                    ]];
                }
            }
        } elseif ($request->get('type') == 'child' || $request->get('type') == 'replace') {
            // the object itself is the last one
            $pasteJobs[] = [[
                'url' => '/admin/document/copy',
                'params' => [
                    'sourceId' => $request->get('sourceId'),
                    'targetId' => $request->get('targetId'),
                    'type' => $request->get('type'),
                    'enableInheritance' => $request->get('enableInheritance'),
                    'transactionId' => $transactionId,
                    'resetIndex' => ($request->get('type') == 'child')
                ]
            ]];
        }

        return $this->adminJson([
            'pastejobs' => $pasteJobs
        ]);
    }

    /**
     * @Route("/copy-rewrite-ids")
     *
     * @param Request $request
     *
     * @return JsonResponse
     */
    public function copyRewriteIdsAction(Request $request)
    {
        $transactionId = $request->get('transactionId');

        $idStore = Session::useSession(function (AttributeBagInterface $session) use ($transactionId) {
            return $session->get($transactionId);
        }, 'pimcore_copy');

        if (!array_key_exists('rewrite-stack', $idStore)) {
            $idStore['rewrite-stack'] = array_values($idStore['idMapping']);
        }

        $id = array_shift($idStore['rewrite-stack']);
        $document = Document::getById($id);

        if ($document) {
            // create rewriteIds() config parameter
            $rewriteConfig = ['document' => $idStore['idMapping']];

            $document = Document\Service::rewriteIds($document, $rewriteConfig, [
                'enableInheritance' => ($request->get('enableInheritance') == 'true') ? true : false
            ]);

            $document->setUserModification($this->getAdminUser()->getId());
            $document->save();
        }

        // write the store back to the session
        Session::useSession(function (AttributeBagInterface $session) use ($transactionId, $idStore) {
            $session->set($transactionId, $idStore);
        }, 'pimcore_copy');

        return $this->adminJson([
            'success' => true,
            'id' => $id
        ]);
    }

    /**
     * @Route("/copy")
     *
     * @param Request $request
     *
     * @return JsonResponse
     */
    public function copyAction(Request $request)
    {
        $success = false;
        $sourceId = intval($request->get('sourceId'));
        $source = Document::getById($sourceId);
        $session = Session::get('pimcore_copy');

        $targetId = intval($request->get('targetId'));

        $sessionBag = $session->get($request->get('transactionId'));

        if ($request->get('targetParentId')) {
            $sourceParent = Document::getById($request->get('sourceParentId'));

            // this is because the key can get the prefix "_copy" if the target does already exists
            if ($sessionBag['parentId']) {
                $targetParent = Document::getById($sessionBag['parentId']);
            } else {
                $targetParent = Document::getById($request->get('targetParentId'));
            }

            $targetPath = preg_replace('@^' . $sourceParent->getRealFullPath() . '@', $targetParent . '/', $source->getRealPath());
            $target = Document::getByPath($targetPath);
        } else {
            $target = Document::getById($targetId);
        }

        if ($target instanceof Document) {
            if ($target->isAllowed('create')) {
                if ($source != null) {
                    if ($request->get('type') == 'child') {
                        $enableInheritance = ($request->get('enableInheritance') == 'true') ? true : false;
                        $resetIndex = ($request->get('resetIndex') == 'true') ? true : false;

                        $newDocument = $this->_documentService->copyAsChild($target, $source, $enableInheritance, $resetIndex);

                        $sessionBag['idMapping'][(int)$source->getId()] = (int)$newDocument->getId();

                        // this is because the key can get the prefix "_copy" if the target does already exists
                        if ($request->get('saveParentId')) {
                            $sessionBag['parentId'] = $newDocument->getId();
                        }
                        $session->set($request->get('transactionId'), $sessionBag);
                        Session::writeClose();
                    } elseif ($request->get('type') == 'replace') {
                        $this->_documentService->copyContents($target, $source);
                    }

                    $success = true;
                } else {
                    Logger::error('prevended copy/paste because document with same path+key already exists in this location');
                }
            } else {
                Logger::error('could not execute copy/paste because of missing permissions on target [ ' . $targetId . ' ]');

                return $this->adminJson(['success' => false, 'message' => 'missing_permission']);
            }
        }

        return $this->adminJson(['success' => $success]);
    }

    /**
     * @Route("/diff-versions/from/{from}/to/{to}", requirements={"from": "\d+", "to": "\d+"})
     *
     * @param Request $request
     * @param int $from
     * @param int $to
     *
     * @return Response
     */
    public function diffVersionsAction(Request $request, $from, $to)
    {
        // return with error if prerequisites do not match
        if (!HtmlToImage::isSupported() || !class_exists('Imagick')) {
            return $this->render('PimcoreAdminBundle:Admin/Document:diff-versions-unsupported.html.php');
        }

        $versionFrom = Version::getById($from);
        $docFrom = $versionFrom->loadData();

        $sessionName = Tool\Session::getSessionName();
        $sessionId = Tool\Session::getSessionId();

        $prefix = $request->getSchemeAndHttpHost() . $docFrom->getRealFullPath() . '?pimcore_version=';

        $fromUrl = $prefix . $from . '&' . $sessionName . '=' . $sessionId;
        $toUrl   = $prefix . $to . '&' . $sessionName . '=' . $sessionId;

        $toFileId = uniqid();
        $fromFileId = uniqid();
        $diffFileId = uniqid();
        $fromFile = PIMCORE_SYSTEM_TEMP_DIRECTORY . '/version-diff-tmp-' . $fromFileId . '.png';
        $toFile = PIMCORE_SYSTEM_TEMP_DIRECTORY . '/version-diff-tmp-' . $toFileId . '.png';
        $diffFile = PIMCORE_SYSTEM_TEMP_DIRECTORY . '/version-diff-tmp-' . $diffFileId . '.png';

        $viewParams = [];

        HtmlToImage::convert($fromUrl, $fromFile);
        HtmlToImage::convert($toUrl, $toFile);

        $image1 = new \Imagick($fromFile);
        $image2 = new \Imagick($toFile);

        if ($image1->getImageWidth() == $image2->getImageWidth() && $image1->getImageHeight() == $image2->getImageHeight()) {
            $result = $image1->compareImages($image2, \Imagick::METRIC_MEANSQUAREERROR);
            $result[0]->setImageFormat('png');

            $result[0]->writeImage($diffFile);
            $result[0]->clear();
            $result[0]->destroy();

            $viewParams['image'] = $diffFileId;
        } else {
            $viewParams['image1'] = $fromFileId;
            $viewParams['image2'] = $toFileId;
        }

        // cleanup
        $image1->clear();
        $image1->destroy();
        $image2->clear();
        $image2->destroy();

        return $this->render('PimcoreAdminBundle:Admin/Document:diff-versions.html.php', $viewParams);
    }

    /**
     * @Route("/diff-versions-image")
     *
     * @param Request $request
     *
     * @return BinaryFileResponse
     */
    public function diffVersionsImageAction(Request $request)
    {
        $file = PIMCORE_SYSTEM_TEMP_DIRECTORY . '/version-diff-tmp-' . $request->get('id') . '.png';
        if (file_exists($file)) {
            $response = new BinaryFileResponse($file);
            $response->headers->set('Content-Type', 'image/png');

            return $response;
        }
    }

    /**
     * @param $element Document
     *
     * @return array
     */
    protected function getTreeNodeConfig($element)
    {
        $site = null;
        $childDocument = $element;

        $tmpDocument = [
            'id' => $childDocument->getId(),
            'idx' => intval($childDocument->getIndex()),
            'text' => $childDocument->getKey(),
            'type' => $childDocument->getType(),
            'path' => $childDocument->getRealFullPath(),
            'basePath' => $childDocument->getRealPath(),
            'locked' => $childDocument->isLocked(),
            'lockOwner' => $childDocument->getLocked() ? true : false,
            'published' => $childDocument->isPublished(),
            'elementType' => 'document',
            'leaf' => true,
            'permissions' => [
                'view' => $childDocument->isAllowed('view'),
                'remove' => $childDocument->isAllowed('delete'),
                'settings' => $childDocument->isAllowed('settings'),
                'rename' => $childDocument->isAllowed('rename'),
                'publish' => $childDocument->isAllowed('publish'),
                'unpublish' => $childDocument->isAllowed('unpublish')
            ]
        ];

        // add icon
        $tmpDocument['iconCls'] = 'pimcore_icon_' . $childDocument->getType();
        $tmpDocument['expandable'] = $childDocument->hasChildren();
        $tmpDocument['loaded'] = !$childDocument->hasChildren();

        // set type specific settings
        if ($childDocument->getType() == 'page') {
            $tmpDocument['leaf'] = false;
            $tmpDocument['expanded'] = $childDocument->hasNoChilds();
            $tmpDocument['permissions']['create'] = $childDocument->isAllowed('create');
            $tmpDocument['iconCls'] = 'pimcore_icon_page';

            // test for a site
            try {
                $site = Site::getByRootId($childDocument->getId());
                $tmpDocument['iconCls'] = 'pimcore_icon_site';
                unset($site->rootDocument);
                $tmpDocument['site'] = $site;
            } catch (\Exception $e) {
            }
        } elseif ($childDocument->getType() == 'folder' || $childDocument->getType() == 'link' || $childDocument->getType() == 'hardlink') {
            $tmpDocument['leaf'] = false;
            $tmpDocument['expanded'] = $childDocument->hasNoChilds();

            if ($childDocument->hasNoChilds() && $childDocument->getType() == 'folder') {
                $tmpDocument['iconCls'] = 'pimcore_icon_folder';
            }
            $tmpDocument['permissions']['create'] = $childDocument->isAllowed('create');
        } elseif (method_exists($childDocument, 'getTreeNodeConfig')) {
            $tmp = $childDocument->getTreeNodeConfig();
            $tmpDocument = array_merge($tmpDocument, $tmp);
        }

        $tmpDocument['qtipCfg'] = [
            'title' => 'ID: ' . $childDocument->getId(),
            'text' => 'Type: ' . $childDocument->getType()
        ];

        if ($site instanceof Site) {
            $tmpDocument['qtipCfg']['text'] .= '<br>' . $this->trans('site_id') . ': ' . $site->getId();
        }

        // PREVIEWS temporary disabled, need's to be optimized some time
        if ($childDocument instanceof Document\Page && Config::getSystemConfig()->documents->generatepreview) {
            $thumbnailFile = PIMCORE_TEMPORARY_DIRECTORY . '/document-page-previews/document-page-screenshot-' . $childDocument->getId() . '.jpg';

            // only if the thumbnail exists and isn't out of time
            if (file_exists($thumbnailFile) && filemtime($thumbnailFile) > ($childDocument->getModificationDate() - 20)) {
                $thumbnailPath = str_replace(PIMCORE_WEB_ROOT, '', $thumbnailFile);
                $tmpDocument['thumbnail'] = $thumbnailPath;
            }
        }

        if ($childDocument instanceof Document\Page) {
            $tmpDocument['url'] = $childDocument->getFullPath();
            $site = Tool\Frontend::getSiteForDocument($childDocument);
            if ($site instanceof Site) {
                $tmpDocument['url'] = 'http://' . $site->getMainDomain() . preg_replace('@^' . $site->getRootPath() . '/?@', '/', $childDocument->getRealFullPath());
            }
        }

        $tmpDocument['cls'] = '';

        if (!$childDocument->isPublished()) {
            $tmpDocument['cls'] .= 'pimcore_unpublished ';
        }

        if ($childDocument->isLocked()) {
            $tmpDocument['cls'] .= 'pimcore_treenode_locked ';
        }
        if ($childDocument->getLocked()) {
            $tmpDocument['cls'] .= 'pimcore_treenode_lockOwner ';
        }

        return $tmpDocument;
    }

    /**
     * @Route("/get-id-for-path")
     *
     * @param Request $request
     *
     * @return JsonResponse
     */
    public function getIdForPathAction(Request $request)
    {
        if ($doc = Document::getByPath($request->get('path'))) {
            return $this->adminJson([
                'id' => $doc->getId(),
                'type' => $doc->getType()
            ]);
        } else {
            return $this->adminJson(false);
        }
    }

    /**
     * SEO PANEL
     */

    /**
     * @Route("/seopanel-tree-root")
     *
     * @param Request $request
     *
     * @return JsonResponse
     */
    public function seopanelTreeRootAction(Request $request)
    {
        $this->checkPermission('seo_document_editor');

        $root = Document::getById(1);
        if ($root->isAllowed('list')) {
            $nodeConfig = $this->getSeoNodeConfig($request, $root);

            return $this->adminJson($nodeConfig);
        }

        return $this->adminJson(['success' => false, 'message' => 'missing_permission']);
    }

    /**
     * @Route("/seopanel-tree")
     *
     * @param Request $request
     *
     * @return JsonResponse
     */
    public function seopanelTreeAction(Request $request)
    {
        $allParams = array_merge($request->request->all(), $request->query->all());

        $filterPrepareEvent = new GenericEvent($this, [
            'requestParams' => $allParams
        ]);
        \Pimcore::getEventDispatcher()->dispatch(AdminEvents::DOCUMENT_LIST_BEFORE_FILTER_PREPARE, $filterPrepareEvent);

        $allParams = $filterPrepareEvent->getArgument('requestParams');

        $this->checkPermission('seo_document_editor');

        $document = Document::getById($allParams['node']);

        $documents = [];
        if ($document->hasChildren()) {
            $list = new Document\Listing();
            $list->setCondition('parentId = ?', $document->getId());
            $list->setOrderKey('index');
            $list->setOrder('asc');

            $beforeListLoadEvent = new GenericEvent($this, [
                'list' => $list,
                'context' => $allParams
            ]);
            \Pimcore::getEventDispatcher()->dispatch(AdminEvents::DOCUMENT_LIST_BEFORE_LIST_LOAD, $beforeListLoadEvent);
            $list = $beforeListLoadEvent->getArgument('list');

            $childsList = $list->load();

            foreach ($childsList as $childDocument) {
                // only display document if listing is allowed for the current user
                if ($childDocument->isAllowed('list')) {
                    $list = new Document\Listing();
                    $list->setCondition('path LIKE ? and type = ?', [$childDocument->getRealFullPath() . '/%', 'page']);

                    if ($childDocument instanceof Document\Page || $list->getTotalCount() > 0) {
                        $documents[] = $this->getSeoNodeConfig($request, $childDocument);
                    }
                }
            }
        }

<<<<<<< HEAD
        $result = ['data' => $documents, 'success' => true, 'total' => count($documents)];

        $afterListLoadEvent = new GenericEvent($this, [
            'list' => $result,
            'context' => $allParams
        ]);
        \Pimcore::getEventDispatcher()->dispatch(AdminEvents::DOCUMENT_LIST_AFTER_LIST_LOAD, $afterListLoadEvent);
        $result = $afterListLoadEvent->getArgument('list');

        return $this->json($result['data']);
=======
        return $this->adminJson($documents);
>>>>>>> abb81a8e
    }

    /**
     * @Route("/convert")
     *
     * @param Request $request
     *
     * @return JsonResponse
     */
    public function convertAction(Request $request)
    {
        $document = Document::getById($request->get('id'));

        $type = $request->get('type');
        $class = '\\Pimcore\\Model\\Document\\' . ucfirst($type);
        if (Tool::classExists($class)) {
            $new = new $class;

            // overwrite internal store to avoid "duplicate full path" error
            \Pimcore\Cache\Runtime::set('document_' . $document->getId(), $new);

            $props = get_object_vars($document);
            foreach ($props as $name => $value) {
                if (property_exists($new, $name)) {
                    $new->$name = $value;
                }
            }

            if ($type == 'hardlink' || $type == 'folder') {
                // remove navigation settings
                foreach (['name', 'title', 'target', 'exclude', 'class', 'anchor', 'parameters', 'relation', 'accesskey', 'tabindex'] as $propertyName) {
                    $new->removeProperty('navigation_' . $propertyName);
                }
            }

            $new->setType($type);
            $new->save();
        }

        return $this->adminJson(['success' => true]);
    }

    /**
     * @Route("/translation-determine-parent")
     *
     * @param Request $request
     *
     * @return JsonResponse
     */
    public function translationDetermineParentAction(Request $request)
    {
        $success = false;
        $targetPath = null;

        $document = Document::getById($request->get('id'));
        if ($document) {
            $service = new Document\Service;
            $translations = $service->getTranslations($document->getParent());
            if (isset($translations[$request->get('language')])) {
                $targetDocument = Document::getById($translations[$request->get('language')]);
                $targetPath = $targetDocument->getRealFullPath();
                $success = true;
            }
        }

        return $this->adminJson([
            'success' => $success,
            'targetPath' => $targetPath
        ]);
    }

    /**
     * @Route("/translation-add")
     *
     * @param Request $request
     *
     * @return JsonResponse
     */
    public function translationAddAction(Request $request)
    {
        $sourceDocument = Document::getById($request->get('sourceId'));
        $targetDocument = Document::getByPath($request->get('targetPath'));

        if ($sourceDocument && $targetDocument) {
            $service = new Document\Service;
            $service->addTranslation($sourceDocument, $targetDocument);
        }

        return $this->adminJson([
            'success' => true
        ]);
    }

    /**
     * @Route("/translation-check-language")
     *
     * @param Request $request
     *
     * @return JsonResponse
     */
    public function translationCheckLanguageAction(Request $request)
    {
        $success = false;
        $language = null;

        $document = Document::getByPath($request->get('path'));
        if ($document) {
            $language = $document->getProperty('language');
            if ($language) {
                $success = true;
            }
        }

        return $this->adminJson([
            'success' => $success,
            'language' => $language
        ]);
    }

    /**
     * @param Request $request
     * @param Document\PageSnippet|Document\Page $document
     *
     * @return array
     */
    private function getSeoNodeConfig(Request $request, $document)
    {
        $nodeConfig = $this->getTreeNodeConfig($document);

        if (method_exists($document, 'getTitle') && method_exists($document, 'getDescription')) {

            // anaylze content
            $nodeConfig['prettyUrl']     = $document->getPrettyUrl();
            $nodeConfig['links']         = 0;
            $nodeConfig['externallinks'] = 0;
            $nodeConfig['h1']            = 0;
            $nodeConfig['h1_text']       = '';
            $nodeConfig['hx']            = 0;
            $nodeConfig['imgwithalt']    = 0;
            $nodeConfig['imgwithoutalt'] = 0;

            $title       = null;
            $description = null;

            try {

                // cannot use the rendering service from Document\Service::render() because of singleton's ...
                // $content = Document\Service::render($childDocument, array("pimcore_admin" => true, "pimcore_preview" => true), true);

                $contentUrl = $request->getScheme() . '://' . $request->getHttpHost() . $document->getFullPath();
                $content    = Tool::getHttpData($contentUrl, ['pimcore_preview' => true, 'pimcore_admin' => true, '_dc' => time()]);

                if ($content) {
                    include_once(PIMCORE_PATH . '/lib/simple_html_dom.php');
                    $html = str_get_html($content);
                    if ($html) {
                        $nodeConfig['links']         = count($html->find('a'));
                        $nodeConfig['externallinks'] = count($html->find('a[href^=http]'));
                        $nodeConfig['h1']            = count($html->find('h1'));

                        $h1 = $html->find('h1', 0);
                        if ($h1) {
                            $nodeConfig['h1_text'] = strip_tags($h1->innertext);
                        }

                        $title = $html->find('title', 0);
                        if ($title) {
                            $title = html_entity_decode(trim(strip_tags($title->innertext)), null, 'UTF-8');
                        }

                        $description = $html->find('meta[name=description]', 0);
                        if ($description) {
                            $description = html_entity_decode(trim(strip_tags($description->content)), null, 'UTF-8');
                        }

                        $nodeConfig['hx'] = count($html->find('h2,h2,h4,h5'));

                        $images = $html->find('img');
                        if ($images) {
                            foreach ($images as $image) {
                                $alt = $image->alt;
                                if (empty($alt)) {
                                    $nodeConfig['imgwithoutalt']++;
                                } else {
                                    $nodeConfig['imgwithalt']++;
                                }
                            }
                        }

                        $html->clear();
                        unset($html);
                    }
                }
            } catch (\Exception $e) {
                Logger::debug($e);
            }

            if (!$title) {
                $title = $document->getTitle();
            }
            if (!$description) {
                $description = $document->getDescription();
            }

            $nodeConfig['title']       = $title;
            $nodeConfig['description'] = $description;

            $nodeConfig['title_length']       = mb_strlen($title);
            $nodeConfig['description_length'] = mb_strlen($description);

            $qtip = '';

            $translator = \Pimcore::getContainer()->get('translator');

            if (mb_strlen($title) > 80) {
                $nodeConfig['cls'] = 'pimcore_document_seo_warning';
                $qtip .= $translator->trans('The title is too long, it should have 5 to 80 characters.', [], 'admin') . '<br>';
            }

            if (mb_strlen($title) < 5) {
                $nodeConfig['cls'] = 'pimcore_document_seo_warning';
                $qtip .= $translator->trans('The title is too short, it should have 5 to 80 characters.', [], 'admin') . '<br>';
            }

            if (mb_strlen($description) > 180) {
                $nodeConfig['cls'] = 'pimcore_document_seo_warning';
                $qtip .= $translator->trans('The description is too long, it should have 20 to 180 characters.', [], 'admin') . '<br>';
            }

            if (mb_strlen($description) < 20) {
                $nodeConfig['cls'] = 'pimcore_document_seo_warning';
                $qtip .= $translator->trans('The description is too short, it should have 20 to 180 characters.', [], 'admin') . '<br>';
            }

            if ($nodeConfig['h1'] != 1) {
                $nodeConfig['cls'] = 'pimcore_document_seo_warning';
                $qtip .= sprintf($translator->trans('The document should have one h1, but has %s.', [], 'admin'), $nodeConfig['h1']) . '<br>';
            }

            if ($nodeConfig['hx'] < 1) {
                $nodeConfig['cls'] = 'pimcore_document_seo_warning';
                $qtip .= $translator->trans('The document should some headlines other than h1, but has none.', [], 'admin') . '<br>';
            }

            if ($qtip) {
                $nodeConfig['qtip'] = $qtip;
            }
        }

        return $nodeConfig;
    }

    /**
     * @param FilterControllerEvent $event
     */
    public function onKernelController(FilterControllerEvent $event)
    {
        $isMasterRequest = $event->isMasterRequest();
        if (!$isMasterRequest) {
            return;
        }

        // check permissions
        $this->checkActionPermission($event, 'documents', ['docTypesAction']);

        $this->_documentService = new Document\Service($this->getAdminUser());
    }

    /**
     * @param FilterResponseEvent $event
     */
    public function onKernelResponse(FilterResponseEvent $event)
    {
        // nothing to do
    }
}<|MERGE_RESOLUTION|>--- conflicted
+++ resolved
@@ -139,13 +139,8 @@
             }
         }
 
-<<<<<<< HEAD
         if ($allParams['limit']) {
-            return $this->json([
-=======
-        if ($request->get('limit')) {
             return $this->adminJson([
->>>>>>> abb81a8e
                 'offset' => $offset,
                 'limit' => $limit,
                 'total' => $document->getChildAmount($this->getAdminUser()),
@@ -1226,7 +1221,6 @@
             }
         }
 
-<<<<<<< HEAD
         $result = ['data' => $documents, 'success' => true, 'total' => count($documents)];
 
         $afterListLoadEvent = new GenericEvent($this, [
@@ -1236,10 +1230,7 @@
         \Pimcore::getEventDispatcher()->dispatch(AdminEvents::DOCUMENT_LIST_AFTER_LIST_LOAD, $afterListLoadEvent);
         $result = $afterListLoadEvent->getArgument('list');
 
-        return $this->json($result['data']);
-=======
-        return $this->adminJson($documents);
->>>>>>> abb81a8e
+        return $this->adminJson($result['data']);
     }
 
     /**
