## 1 - Checkout Manager configuration

The checkout manager is not an out-of-the-box checkout process! 

It is a tool for the developer to create a use case specific checkout process and consists of checkout steps and a commit order processor, which is responsible for completing the order and doing use case specific work. 

<<<<<<< HEAD
The configuration takes place in the OnlineShopConfig.php
```php
/* general settings for checkout manager */
        "checkoutmanager" => [
            "class" => "\\OnlineShop\\Framework\\CheckoutManager\\CheckoutManager",
            "config" => [
                /* define different checkout steps which need to be committed before commit of order is possible */
                "steps" => [
                    "deliveryaddress" => [
                        "class" => "\\OnlineShop\\Framework\\CheckoutManager\\DeliveryAddress"
                    ],
                    "confirm" => [
                        "class" => "Website_OnlineShop_Checkout_Confirm"
                    ]
                ],
                /* optional
                     -> define payment provider which should be used for payment.
                     -> payment providers are defined in payment manager section. */
                "payment" => [
                    "provider" => "qpay"
                ],
                /* define used commit order processor */
                "commitorderprocessor" => [
                    "class" => "Website_OnlineShop_Order_Processor"
                ],
                /* settings for confirmation mail sent to customer after order is finished.
                     also could be defined defined directly in commit order processor (e.g. when different languages are necessary)
                 */
                "mails" => [
                    "confirmation" => "/en/emails/order-confirmation"
                ],
                /* special configuration for specific checkout tenants */
                "tenants" => [
                    "paypal" => [
                        "payment" => [
                            "provider" => "paypal"
                        ]
                    ],
                    "datatrans" => [
                        "payment" => [
                            "provider" => "datatrans"
                        ]
                    ]
                ]
            ]
        ],
=======
The configuration takes place in the OnlineShopConfig.xml
```xml
<!-- general settings for checkout manager -->
<checkoutmanager class="\OnlineShop\Framework\CheckoutManager\CheckoutManager">
    <config>
        <!-- define different checkout steps which need to be committed before commit of order is possible -->
        <steps>
            <deliveryaddress class="\OnlineShop\Framework\CheckoutManager\DeliveryAddress"/>
            <confirm class="Website_OnlineShop_Checkout_Confirm"/>
        </steps>

        <!-- optional
             -> define payment provider which should be used for payment.
             -> payment providers are defined in payment manager section.
        -->
        <payment provider="qpay" />

        <!-- define used commit order processor -->
        <commitorderprocessor class="Website_OnlineShop_Order_Processor"/>

        <!-- settings for confirmation mail sent to customer after order is finished.
             also could be defined directly in commit order processor (e.g. when different languages are necessary)
        -->
        <mails confirmation="/en/emails/order-confirmation" />


        <!-- special configuration for specific checkout tenants -->
        <tenants>
            <paypal>
                <payment provider="paypal" />
            </paypal>
            <datatrans>
                <payment provider="datatrans" />
            </datatrans>
            <otherFolder>
                <parentorderfolder>/order_otherfolder/%Y/%m/%d</parentorderfolder>
            </otherFolder>
        </tenants>
    </config>
</checkoutmanager>
>>>>>>> a83ee82d
```

> For older Versions check [OnlineShopConfig_sample.xml](/config/OnlineShopConfig_sample.xml)

Following elements are configured: 
* **Implementation of the checkout manager**: The Checkout Manager is a central player of the checkout process. It checks the state of single checkout steps, is responsible for the payment integration and also calls the commit order processor in the end. 
* **Checkout steps and their implementation**: Each checkout step (e.g. Delivery address, delivery date, ...) needs a concrete checkout step implementation. The implementation is responsible for storing and validating the necessary data, is project dependent and has to be implemented for each project. 
* **Implementation of the commit order processor**: When finalization of the order is done by the commit order processor. This is the places, where custom ERP integrations and other project dependent order finishing stuff should be placed. 
* **Additional stuff like**: 
   * Mail configuration

## 2 - Setting up Checkout Steps
For each checkout step (e.g. delivery address, delivery date, ...) there has to be a concrete checkout step implementation. This implementation is responsible for storage and loading of necessary checkout data for each step. It needs to extend `\OnlineShop\Framework\CheckoutManager\AbstractStep` and implement `\OnlineShop\Framework\CheckoutManager\ICheckoutStep`. 

Following methods have to be implemented: 
* commit($data): is called when step is finished and data needs to be saved
* getData(): returns saved data for this step
* getName(): returns name of the step


#### Sample implementation of a checkout step:
```php
<?php

namespace OnlineShop\Framework\CheckoutManager;

/**
 * Class \OnlineShop\Framework\CheckoutManager\DeliveryAddress
 *
 * sample implementation for delivery address
 */
class DeliveryAddress extends AbstractStep implements ICheckoutStep {

    /**
     * namespace key
     */
    const PRIVATE_NAMESPACE = 'delivery_address';


    /**
     * @return string
     */
    public function getName() {
        return "deliveryaddress";
    }

    /**
     * sets delivered data and commits step
     *
     * @param  $data
     * @return bool
     */
    public function commit($data) {
        $this->cart->setCheckoutData(self::PRIVATE_NAMESPACE, json_encode($data));
        return true;
    }

    /**
     * returns saved data of step
     *
     * @return mixed
     */
    public function getData() {
        $data = json_decode($this->cart->getCheckoutData(self::PRIVATE_NAMESPACE));
        return $data;
    }
}
```

#### Working with steps: 
```php
<?php

$manager = \OnlineShop\Framework\Factory::getInstance()->getCheckoutManager($cart);
$step = $manager->getCheckoutStep("deliveryaddress");
$address = new stdClass();
//fill address
$manager->commitStep($step, $address);
 
$step = $manager->getCheckoutStep("deliverydate");
$manager->commitStep($step, $data);
$cart->save();
```


## 3 - Commit Order and Commit Order Processor
After each checkout step is completed, the order can be committed. If no payment is needed, this is done as follows: 
```php
<?php
$manager = \OnlineShop\Framework\Factory::getInstance()->getCheckoutManager($cart);
$order = $manager->commitOrder();
```
While committing the order, the checkout manager delegates it to the specified commit order processor implementation, which needs to implement `\OnlineShop\Framework\CheckoutManager\ICommitOrderProcessor`. 
This is the place where all functionality for committing the order (e.g. sending orders to erp systems, sending order confirmation mails, ...) is bundled. 

The default implementation `\OnlineShop\Framework\CheckoutManager\CommitOrderProcessor` provides basic functionality like creating an order object and sending an order confirmation mail.
 Order creation it self is delegated to the `\OnlineShop\Framework\OrderManager\IOrderManager`. 
In simple use cases a website specific implementation needs 

* to extend `\OnlineShop\Framework\OrderManager\OrderManager` and overwrite the method `applyCustomCheckoutDataToOrder` to add additional fields to the order object and 
* to extend `\OnlineShop\Framework\CheckoutManager\CommitOrderProcessor` and overwrite the method `processOrder` where website specific functionality is integrated (sending orders to erp systems, ...).

If additional information needs to be stored into the order, the OrderManager has to be 
 extended. For more Information 
 
A simple implementation of `Website_OnlineShop_Order_OrderManager` could look like:

```php
<?php
class Website_OnlineShop_Order_OrderManager extends \OnlineShop\Framework\OrderManager\OrderManager {

    /**
     * @param \OnlineShop\Framework\CartManager\ICart $cart
     * @param \OnlineShop\Framework\Model\AbstractOrder $order
     * @return \OnlineShop\Framework\Model\AbstractOrder
     * @throws \OnlineShop\Framework\Exception\InvalidConfigException
     */
    public function applyCustomCheckoutDataToOrder(OnlineShop\Framework\CartManager\ICart $cart, \OnlineShop\Framework\Model\AbstractOrder $order)
    {
        $order = parent::applyCustomCheckoutDataToOrder($cart, $order);

        /* @var \OnlineShop\Framework\Model\AbstractOrder $order*/

        $checkout = \OnlineShop\Framework\Factory::getInstance()->getCheckoutManager( $cart );
        $deliveryAddress = $checkout->getCheckoutStep('deliveryaddress')->getData();
        /* @var Website_OnlineShop_Order_DeliveryAddress $deliveryAddress */

        // insert delivery address
        $order->setCustomerName( $deliveryAddress->firstname . ' ' . $deliveryAddress->lastname );
        $order->setCustomerCompany( $deliveryAddress->company );
        $order->setCustomerStreet( $deliveryAddress->address );
        $order->setCustomerZip( $deliveryAddress->zip );
        $order->setCustomerCity( $deliveryAddress->city );
        $order->setCustomerCountry( $deliveryAddress->country );
        $order->setCustomerEmail( $deliveryAddress->email );
        return $order;
    }
}
```


A simple implementation of `Website_OnlineShop_Order_Processor` could look like: 

```php
<?php
class OnlineShop_CommitOrderProcessor extends \OnlineShop\Framework\CheckoutManager\CommitOrderProcessor {
 
   protected function processOrder(Object_OnlineShopOrder $order) {
      //send order to ERP-System
      try {
          $connector = Website_ERPConnector::getInstance();
          $erpOrderNumber = $connector->sendOrder($order);
          $order->setOrderNumber($erpOrderNumber);
      } catch(Exception $e) {
          Logger::error($e->getMessage()); 
          throw $e;
      }
   }
}
```
 
If needed, further methods can be overwritten. E.g. `sendConfirmationMail` if special e-mails should be sent to specific persons.
After commit order was successful, the user can be directed to a success-page. 


## 4 - Integrate Payment
To integrate payment into the checkout process instead of calling ```$manager->commitOrder();``` like described above a few more steps are necessary. 


#### Initialize payment in controller
After each checkout step is completed, the payment can be started. This is done as follows: 
```php
<?php
$manager = \OnlineShop\Framework\Factory::getInstance()->getCheckoutManager($cart);

// start order payment
$paymentInformation= $manager->startOrderPayment();

//get payment instance
$payment = $manager->getPayment();

//configure payment - this depends on the payment provider
// sample payment config - wirecard
$config['language'] = Zend_Registry::get("Zend_Locale")->getLanguage();
$config['successURL'] = $url . 'success';
$config['cancelURL'] = $url . 'cancel';
$config['failureURL'] = $url . 'failure';
$config['serviceURL'] = $url . 'service';
$config['confirmURL'] = $urlForServersidePaymentConfirmation;
$config['orderDescription'] = 'My order at pimcore.org';
$config['imageURL'] = URL-TO-LOGO-OF-WEBSITE;

// initialize payment - returns a zend form in most cases for view script
$this->view->paymentForm = $payment->initPayment( $cart->getPriceCalculator()->getGrandTotal(), $config );
```

#### Build payment view
Once the payment is started, the created payment form needs to be integrated into the view script. Depending on the payment provider, also other data structures can be created: 
```php
<?php
$form = $this->payment
echo $form;
```

#### Handle payment response
When the user finishes the payment, the given response (either via redirect or via server side call) has to be handled as follows. If payment handling was successful, the order needs to be committed.

A client side handling could look like as follows: 
```php
<?php

    /**
     * got response from payment provider
     */
    public function paymentStatusAction()
    {
        // init
        $cart = $this->getCart();
        $checkoutManager = \OnlineShop\Framework\Factory::getInstance()->getCheckoutManager( $cart );

        if($this->getParam('mode') == "cancel") {
            $checkoutManager->cancelStartedOrderPayment();
            $this->view->goto = '/en/checkout/confirm?error=' . $this->getParam('mode');
            return;
        }

        $params = $this->getAllParams();

        try
        {
            $order = $checkoutManager->handlePaymentResponseAndCommitOrderPayment( $params );

            // optional to clear payment
            // if this call is necessary depends on payment provider and configuration.
            // its possible to execute this later (e.g. when shipment is done) - which is preferred
            $payment = $checkoutManager->getPayment();
            $paymentStatus = $payment->executeDebit();
            $orderAgent = \OnlineShop\Framework\Factory::getInstance()->getOrderManager()->createOrderAgent($order);
            $orderAgent->updatePayment($paymentStatus);

            if($order && $order->getOrderState() == $order::ORDER_STATE_COMMITTED) {
                $this->view->goto = '/en/checkout/completed?id=' . $order->getId();
            } else {
                $this->view->goto = '/en/checkout/confirm?error=' . $this->getParam('mode');
            }
            
        }
        catch(Exception $e)
        {
            $this->view->goto = '/en/checkout/confirm?error=' . $e->getMessage();
            return;
        }
        
    }

```

A server side handling could look as follows: 
 
```php
<?php

    public function serverSideQPayAction() {

        \Logger::info("Starting server side call");

        $params = $this->getAllParams();

        $commitOrderProcessor = \OnlineShop\Framework\Factory::getInstance()->getCommitOrderProcessor();
        $paymentProvider = \OnlineShop\Framework\Factory::getInstance()->getPaymentManager()->getProvider("qpay");

        if($committedOrder = $commitOrderProcessor->committedOrderWithSamePaymentExists($params, $paymentProvider)) {
            \Logger::info("Order with same payment is already committed, doing nothing. OrderId is " . $committedOrder->getId());
        } else {
            $order = $commitOrderProcessor->handlePaymentResponseAndCommitOrderPayment( $params, $paymentProvider );

            \Logger::info("Finished server side call. OrderId is " . $order->getId());
        }

        exit("success");
    }

```

For more details see [Usage of payment manager](Usage-of-payment-manager.markdown)


## 5 - Checkout tenants for checkout
The e-commerce framework has the concept of checkout tenants which allow different cart manager and checkout manager configurations based on a currently active checkout tenant. 
The current checkout tenant is set in the framework environment as follows. Once set, the cart manager uses all specific settings of the currently active checkout tenant. 

So different checkout steps, different payment providers etc. can be implemented within one shop. 

```php
<?php
$environment = \OnlineShop\Framework\Factory::getInstance()->getEnvironment();
$environment->setCurrentCheckoutTenant('default');
$environment->save();

$environment->setCurrentCheckoutTenant('noShipping');
$environment->save();
```

> When using server-by-server payment confirmation communication, make sure that the correct tenant is set during the response handling! <|MERGE_RESOLUTION|>--- conflicted
+++ resolved
@@ -4,7 +4,6 @@
 
 It is a tool for the developer to create a use case specific checkout process and consists of checkout steps and a commit order processor, which is responsible for completing the order and doing use case specific work. 
 
-<<<<<<< HEAD
 The configuration takes place in the OnlineShopConfig.php
 ```php
 /* general settings for checkout manager */
@@ -51,48 +50,6 @@
                 ]
             ]
         ],
-=======
-The configuration takes place in the OnlineShopConfig.xml
-```xml
-<!-- general settings for checkout manager -->
-<checkoutmanager class="\OnlineShop\Framework\CheckoutManager\CheckoutManager">
-    <config>
-        <!-- define different checkout steps which need to be committed before commit of order is possible -->
-        <steps>
-            <deliveryaddress class="\OnlineShop\Framework\CheckoutManager\DeliveryAddress"/>
-            <confirm class="Website_OnlineShop_Checkout_Confirm"/>
-        </steps>
-
-        <!-- optional
-             -> define payment provider which should be used for payment.
-             -> payment providers are defined in payment manager section.
-        -->
-        <payment provider="qpay" />
-
-        <!-- define used commit order processor -->
-        <commitorderprocessor class="Website_OnlineShop_Order_Processor"/>
-
-        <!-- settings for confirmation mail sent to customer after order is finished.
-             also could be defined directly in commit order processor (e.g. when different languages are necessary)
-        -->
-        <mails confirmation="/en/emails/order-confirmation" />
-
-
-        <!-- special configuration for specific checkout tenants -->
-        <tenants>
-            <paypal>
-                <payment provider="paypal" />
-            </paypal>
-            <datatrans>
-                <payment provider="datatrans" />
-            </datatrans>
-            <otherFolder>
-                <parentorderfolder>/order_otherfolder/%Y/%m/%d</parentorderfolder>
-            </otherFolder>
-        </tenants>
-    </config>
-</checkoutmanager>
->>>>>>> a83ee82d
 ```
 
 > For older Versions check [OnlineShopConfig_sample.xml](/config/OnlineShopConfig_sample.xml)
