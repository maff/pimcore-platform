## 1 - Basic Idea of the IndexService
The IndexService (in combination with the FilterService) provides functionality concerning indexing, listing, filtering and searching product. 
Heart of this component is the product index - an optimized storage of product data for all queries. Depending on the implementation, this product index is stored in a special mysql table, in elastic search or any other search provider (currently implemented are fact finder and findologic). 
These implementations can be configured in product index tenants (see later in this chapter), the default tenant always uses DefaultMysql as implementation.  

Advantages of product index: 
- it is completely independent of the pimcore object structure, only contains needed information and can pre-calculate complex data
- it can be optimized without any side effect for requirements considering filtering, listing and searching products


## 2 - Configuration of the Product Index
The configuration of the product index defines the content of the product index and takes place in the OnlineShopConfig.php within the index ```"productindex"```:

```php
"productindex" => [
            /* to disable default tenant, add parameter  "disableDefaultTenant"=>true  to productindex element  */
            
            /* add columns for general fulltext search index of productlist - they must be part of the column configuration below  */
            "generalSearchColumns" => [
                /* column definition for product index */
                "column" => [
                    [
                        "name" => "name"
                    ],
                    [
                        "name" => "seoname"
                    ]
                ]
            ],
            /* column definition for product index */
            "columns" => [
                "column" => [
                    [
                        "name" => "name",
                        "type" => "varchar(255)",
                        "locale" => "en_GB",
                        "filtergroup" => "string"
                    ],
                    [
                        "name" => "seoname",
                        "type" => "varchar(255)",
                        "filtergroup" => "string"
                    ]
                ]
            ]
        ]
```
> For older Versions check [OnlineShopConfig_sample.xml](/config/OnlineShopConfig_sample.xml)



### ```<generalSearchColumns>```
Defines attributes which should be considered in fulltext-search. All attributes must be defined within the ```<columns>```-section

### ```<columns>```
Defines for all attributes if and how they should be indexed. Following information can be/ needs to be provided: 
- name (mandatory): name of attribute in product index, also used as fieldname if fieldname is not set. 
- type (mandatory for mysql): datatype for column in product index
- fieldname (optional): field name in product object, if different of name in index.
- locale (optional): used locale if field is a localized field. 
- getter (optional): special getter implementation for getting attribute value. Per default, the method getNAME() of the product is called. If this is not suitable, an alternative getter class can be defined which is responible for getting the value. This can be used for calculations, getting complex values (field collections, object bricks), etc. 
- interpreter (optional): by default all data is stored without any transformation in the product index. With an interpreter class, this data can be transformed and manipulated before storing. This can be used for only saving IDs of assets, normalization of data, special treatment of relations, etc. 
- hideInFieldlistDatatype (optional): hides column in fieldlist-datatyp dropdown (see FilterService for more information).
- filtergroup (optional): defines filtergroup for the fieldlist-datatype dropdown (see FilterService for more information).

Each attribute can have an additional ```<config>```-Element for additional configuration. 

#### Relations in product index
Relations are treated in a special way within the product index and also need to be filtered in a different way in the product list. 
In order to store relations correctly in the product index, relation attributes must have an interpreter defined, which implements the interface ```\OnlineShop\Framework\IndexService\Interpreter\IRelationInterpreter```. 


#### Selection of available getters:
- \OnlineShop\Framework\IndexService\Getter\DefaultBrickGetter: Gets data of an object brick
needed configuration: brickfield (fieldname of object brick), bricktype (type of object brick), fieldname (fieldname of attribute in object brick)
- \OnlineShop\Framework\IndexService\Getter\DefaultBrickGetterSequence: same as DefaultBrickGetter, but can use more than one source definition. Stores first found value in the product index. 
- \OnlineShop\Framework\IndexService\Getter\DefaultBrickGetterSequenceToMultiselect: like DefaultBrickGetterSequence, but stores all found values as a multi select into the product index. 


#### Selection of available interpreters
- \OnlineShop\Framework\IndexService\Interpreter\AssetId: stores only asset-id into product index. 
\OnlineShop\Framework\IndexService\Interpreter\DefaultObjects: default interpreter to store object relations as relations to the product index.


> Depending on the product index implementation, the product index configuration can be different. see sample configurations for specific product index implemenations. 


## 3 - Tenant configuration
The ecommerce framework provides a two level tenant system for the product index: 

   1. Tenant: The first level of tenants are heavy-weight tenants. They allow multiple shop instances within one system. The shop instances are completely independent from each other and can contain complete different products, index attributes and even use different product index implementations.

   2. SubTenant: The second level of tenants are light-weight tenants, which exist within a shop instance. Light-weight tenants use the same product index with the same attributes as their parent shop, but can contain a subset of the products. So they are meant to be used for implementing different product assortments within one shop. 

One system can have multiple tenants (heavy- and light-weight). But too many tenants can have bad effects on the performance of saving products, since the product indices need to be updated on each save. 

By default the system always uses one heavy-weight tenant (= DefaultMysql), but the default tenant can be disabled. 

### Configuration of tenants
For setting up a tenant, following things are necessary: 
- **Implementation of a tenant config**
The tenant config class is the central configuration of the tenant, defines which products are available for the tenant and provides the connection to the used product index implementation. It needs to implement ``` \OnlineShop\Framework\IndexService\Config\IConfig ```. For detailed information see insource documentation of the interface. Following implementations are provided by the framework and may be extended: 
  - ```\OnlineShop\Framework\IndexService\Config\DefaultMysql```: provides a simple mysql implementation of the product index.
  - ```\OnlineShop\Framework\IndexService\Config\OptimizedMysql```: provides an optimized mysql implementation of the product index.
  - ```\OnlineShop\Framework\IndexService\Config\ElasticSearch```: provides a default elastic search implementation of the product index.
  - ```\OnlineShop\Framework\IndexService\Config\DefaultFactFinder```: provides a default fact finder implementation of the product index.


<<<<<<< HEAD
- **Configuring tenants within OnlineShopConfig.php:** 
Each tenant has to be configured within OnlineShopConfig.php by defining the tenant config class and index attributes. Depending on the product index implementation, additional configuration may be necessary. The configuration also can be outsourced in to an additional configuration file. For more information and samples see the [Sample OnlineShopConfig.php](/config/OnlineShopConfig_sample.php). 
=======
- **Configuring tenants within OnlineShopConfig.xml:** 
Each tenant has to be configured within OnlineShopConfig.xml by defining the tenant config class and index attributes. Depending on the product index implementation, additional configuration may be necessary. The configuration also can be outsourced to an additional configuration file. For more information and samples see the OnlineShopConfig_sample.xml (TODO add link). 
>>>>>>> a83ee82d


### Setting current tenant for frontend
The Environment provides following methods to set the current tenant: 
```php
<?php
    /**
     * sets current assortment tenant which is used for indexing and product lists
     *
     * @param $tenant string
     * @return mixed
     */
    public function setCurrentAssortmentTenant($tenant);

    /**
     * gets current assortment tenant which is used for indexing and product lists
     *
     * @return string
     */
    public function getCurrentAssortmentTenant();

    /**
     * sets current assortment sub tenant which is used for indexing and product lists
     *
     * @param $subTenant string
     * @return mixed
     */
    public function setCurrentAssortmentSubTenant($subTenant);

    /**
     * gets current assortment sub tenant which is used for indexing and product lists
     *
     * @return string
     */
    public function getCurrentAssortmentSubTenant();
```

The current tenants have to be set in the application controllers, e.g. after the login of a specific customer. The index service provides the corresponding product list implementation based on the current tenant.

Example:
```php
<?php
      $environment = \OnlineShop\Framework\Factory::getInstance()->getEnvironment();
      $environment->setCurrentAssortmentTenant("elasticsearch");
```

## 4 - Data architecture and indexing
Depending on the product index implementation, there are two different product index data architectures and ways for indexing. For indexing itself the helper class ```\OnlineShop\Framework\IndexService\Tool\IndexUpdater``` can be used. 

### Simple Mysql Architecture
- In the simple architecture, object data is transferred directly to the product index. 
- After every update of a pimcore object, the changes are directly written into the product index. Updates of dependent objects (like child objects) are not transferred into the index automatically. 

- For manually updating the whole index use following command: 

```php
<?php
\OnlineShop\Framework\IndexService\Tool\IndexUpdater::updateIndex("Object_Product_List");
```

If you need to create or update the index structures you can use:

```php
<?php
// Set the third parameter of updateIndex to true to force index structures update
\OnlineShop\Framework\IndexService\Tool\IndexUpdater::updateIndex("Object_Product_List", "", true);
// Or directly call the following method
\OnlineShop\Framework\Factory::getInstance()->getIndexService()->createOrUpdateIndexStructures();
```

- Only used for \OnlineShop\Framework\IndexService\Config\DefaultMysql


![productindex-simple](images/productindex-simple.png)




### Optimized Architecture
- In the optimized architecture, object data is transferred **not** directly to the product index. 
- In this case a so called store table is between the pimcore objects and the product index. This store table enables to ...
   - ... update the product index only if index relevant data has changed. Therefore the load on the index itself is reduced and unnecessary write operations are prevented. 
   - ... update the product index asynchronously and therefore update also dependent elements of an updated pimcore objects without impact on save performance. 
   - ... rebuild the whole product index out of the store table much faster since no direct interaction with pimcore objects is needed. 

- After every update of a pimcore object, the changes are written into the index store table and all child objects of the updated object are added to the preparation queue. 
- For manually update all pimcore objects to the index store use following command: 

```php
<?php
\OnlineShop\Framework\IndexService\Tool\IndexUpdater::updateIndex("Object_Product_List");
```

If you need to create or update the index structures you can use:

```php
<?php
// Set the third parameter of updateIndex to true to force index structures update
\OnlineShop\Framework\IndexService\Tool\IndexUpdater::updateIndex("Object_Product_List", "", true);
// Or directly call the following method
\OnlineShop\Framework\Factory::getInstance()->getIndexService()->createOrUpdateIndexStructures();
```

- For process the preparation queue and update pimcore objects to the index store use following command. This command should be executed periodically (e.g. all 10 mins) 

```php
<?php
\OnlineShop\Framework\IndexService\Tool\IndexUpdater::processPreparationQueue();
```

- To update the product index based on changes stored in the store table use the following command. This command should be executed periodically (e.g. all 10 mins)  

```php
<?php
\OnlineShop\Framework\IndexService\Tool\IndexUpdater::processUpdateIndexQueue();
```

- Used for optimized mysql, elastic search, ...

![productindex-optimized](images/productindex-optimized.png)

#### Special aspects with elastic search
It is possible that elastic search cannot update the mapping if e.g. datatypes attributes change. For this case, a reindex is necessary. 
 If it is necessary, the ecommerce framework automatically switches into a reindex mode. When in reindex mode, all queries go to the current index 
 but in parallel a new index is created based on the data in the store tables. The current index is read only and all data changes that take 
 place directly go into the new index. As a result, during reindex the index can contain old data. 
 
As soon the reindex is finished, the current index is switched to the newly created index and the old index is deleted.  


#### Special aspects with findologic exporter
Basically findologic worker works as described in the optimized architecture. 
But there is an additional speciality with the export: 
Executing `processUpdateIndexQueue()` does not write the data directly to findologic, but into a extra table `OnlineShop_Framework_IndexService_Tenant_Worker_DefaultFindologic::EXPORT_TABLE_NAME` (default is `plugin_onlineshop_productindex_export_findologic`). 
Findologic then can use the endpoint `/plugin/OnlineShop/findologic/export`, which delivers all data directly based on the table `OnlineShop_Framework_IndexService_Tenant_Worker_DefaultFindologic::EXPORT_TABLE_NAME`. Valid parameters for this endpoint are:
- start: Pagination start
- count: Count of delivered entries
- shopKey: Shopkey to identify the shop. 


## 5 - Usage of product list
The API for getting (and filtering, ...) products out of the product index are so called ProductLists. They all implement the interface ```\OnlineShop\Framework\IndexService\ProductList\IProductList``` and need to be product index implementation specific. Detailed method documentation is available in in-source documentation. 
For getting a ProdutList instance suitable for the product index implementation and filter for products see following code: 
```php 
<?php 
$list = \OnlineShop\Framework\Factory::getInstance()->getIndexService()->getProductListForCurrentTenant();
$list->addCondition("name = 'testproduct'", 'name');
$list->addRelationCondition('category', "dest IN (1024,1025,1026)");
$list->setOrder("ASC");
$list->setOrderKey('name');
$list->load();
```

All used attributes need to be in the product index. The product list implements all iterator and paginator interfaces and can be used in foreach loops and in combination with Zend_Paginators. 


If pimcore log level is set at least to INFO, all created index queries are logged into online-shop-sql.log in the website/var/log folder. <|MERGE_RESOLUTION|>--- conflicted
+++ resolved
@@ -106,13 +106,8 @@
   - ```\OnlineShop\Framework\IndexService\Config\DefaultFactFinder```: provides a default fact finder implementation of the product index.
 
 
-<<<<<<< HEAD
 - **Configuring tenants within OnlineShopConfig.php:** 
 Each tenant has to be configured within OnlineShopConfig.php by defining the tenant config class and index attributes. Depending on the product index implementation, additional configuration may be necessary. The configuration also can be outsourced in to an additional configuration file. For more information and samples see the [Sample OnlineShopConfig.php](/config/OnlineShopConfig_sample.php). 
-=======
-- **Configuring tenants within OnlineShopConfig.xml:** 
-Each tenant has to be configured within OnlineShopConfig.xml by defining the tenant config class and index attributes. Depending on the product index implementation, additional configuration may be necessary. The configuration also can be outsourced to an additional configuration file. For more information and samples see the OnlineShopConfig_sample.xml (TODO add link). 
->>>>>>> a83ee82d
 
 
 ### Setting current tenant for frontend
