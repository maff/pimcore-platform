--- conflicted
+++ resolved
@@ -8,7 +8,6 @@
 ## 2 - Configuration of price systems
 There are two places where the configuration of price system takes place: 
 - **Product class**: each product has the method ```getPriceSystemName()``` which returns the name of its price system. 
-<<<<<<< HEAD
 - **OnlineShopConfig.php**: in the pricesystems section the mapping between price system names and their implementation classes takes place. Price system implementations at least need to implement the interface ```\OnlineShop\Framework\PriceSystem\IPriceSystem```, but there exist already some useful concrete implementations. 
 
 ```php
@@ -31,17 +30,6 @@
                 ]
             ]
         ],
-=======
-- **OnlineShopConfig.xml**: in the pricesystems section the mapping between price system names and their implementation classes takes place. Price system implementations at least need to implement the interface ```\OnlineShop\Framework\PriceSystem\IPriceSystem```, but there exist already some useful concrete implementations. 
-
-```xml
-<pricesystems>
-	<!-- Define one or more price systems. The products getPriceSystemName method need to return a name here defined -->
-	<pricesystem name="default" class="\OnlineShop\Framework\PriceSystem\AttributePriceSystem">
-		<config attributename="price" />
-	</pricesystem>
-</pricesystems>
->>>>>>> a83ee82d
 ```
 
 > The simplest price system is ```\OnlineShop\Framework\PriceSystem\AttributePriceSystem``` which reads the price from an attribute of the product object. For implementing custom price systems have a look at method comments of ```\OnlineShop\Framework\PriceSystem\IPriceSystem``` and the implementations of the existing price systems. 
