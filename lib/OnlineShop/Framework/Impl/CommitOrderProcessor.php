--- conflicted
+++ resolved
@@ -1,5 +1,4 @@
 <?php
-<<<<<<< HEAD
 /**
  * Pimcore
  *
@@ -11,8 +10,6 @@
  * @license    http://www.pimcore.org/license     GNU General Public License version 3 (GPLv3)
  */
 
-=======
->>>>>>> f08cbbfa
 
 /**
  * Class OnlineShop_Framework_Impl_CommitOrderProcessor
@@ -78,18 +75,12 @@
      */
     public function getOrCreateOrder(OnlineShop_Framework_ICart $cart) {
 
-<<<<<<< HEAD
-        $orderListClass = $this->orderClass . "_List";
-        if(!\Pimcore\Tool::classExists($orderListClass)) {
-            throw new Exception("Class $orderListClass does not exist.");
-=======
         $orderListClass = $this->orderClass . "\\Listing";
         if(!\Pimcore\Tool::classExists($orderListClass)) {
             $orderListClass = $this->orderClass . "_List";
             if(!\Pimcore\Tool::classExists($orderListClass)) {
                 throw new Exception("Class $orderListClass does not exist.");
             }
->>>>>>> f08cbbfa
         }
 
         $cartId = get_class($cart) . "_" . $cart->getId();
@@ -113,11 +104,7 @@
 
             $order->setParent( \Pimcore\Model\Object\Folder::getById($this->parentFolderId) );
             $order->setCreationDate(Zend_Date::now()->get());
-<<<<<<< HEAD
-            $order->setKey($tempOrdernumber);
-=======
             $order->setKey( \Pimcore\File::getValidFilename($tempOrdernumber) );
->>>>>>> f08cbbfa
             $order->setPublished(true);
 
             $order->setOrdernumber($tempOrdernumber);
@@ -334,18 +321,12 @@
      */
     protected function createOrderItem(OnlineShop_Framework_ICartItem $item,  $parent) {
 
-<<<<<<< HEAD
-        $orderItemListClass = $this->orderItemClass . "_List";
-        if(!class_exists($orderItemListClass)) {
-            throw new Exception("Class $orderItemListClass does not exist.");
-=======
         $orderItemListClass = $this->orderItemClass . "\\Listing";
         if(!class_exists($orderItemListClass)) {
             $orderItemListClass = $this->orderItemClass . "_List";
             if(!class_exists($orderItemListClass)) {
                 throw new Exception("Class $orderItemListClass does not exist.");
             }
->>>>>>> f08cbbfa
         }
 
         $key = \Pimcore\File::getValidFilename($item->getProduct()->getId() . "_" . $item->getItemKey());
